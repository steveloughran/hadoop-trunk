/**
 * Licensed to the Apache Software Foundation (ASF) under one
 * or more contributor license agreements.  See the NOTICE file
 * distributed with this work for additional information
 * regarding copyright ownership.  The ASF licenses this file
 * to you under the Apache License, Version 2.0 (the
 * "License"); you may not use this file except in compliance
 * with the License.  You may obtain a copy of the License at
 *
 *     http://www.apache.org/licenses/LICENSE-2.0
 *
 * Unless required by applicable law or agreed to in writing, software
 * distributed under the License is distributed on an "AS IS" BASIS,
 * WITHOUT WARRANTIES OR CONDITIONS OF ANY KIND, either express or implied.
 * See the License for the specific language governing permissions and
 * limitations under the License.
 */
package org.apache.hadoop.hdfs.server.blockmanagement;

import static org.apache.hadoop.hdfs.server.common.Util.now;

import java.io.IOException;
import java.io.PrintWriter;
import java.net.InetAddress;
import java.net.UnknownHostException;
import java.util.ArrayList;
import java.util.Arrays;
import java.util.HashMap;
import java.util.Iterator;
import java.util.List;
import java.util.NavigableMap;
import java.util.Set;
import java.util.TreeMap;

import org.apache.commons.logging.Log;
import org.apache.commons.logging.LogFactory;
import org.apache.hadoop.HadoopIllegalArgumentException;
import org.apache.hadoop.classification.InterfaceAudience;
import org.apache.hadoop.classification.InterfaceStability;
import org.apache.hadoop.conf.Configuration;
import org.apache.hadoop.hdfs.DFSConfigKeys;
import org.apache.hadoop.hdfs.DFSUtil;
import org.apache.hadoop.hdfs.HdfsConfiguration;
import org.apache.hadoop.hdfs.protocol.Block;
import org.apache.hadoop.hdfs.protocol.DatanodeID;
import org.apache.hadoop.hdfs.protocol.DatanodeInfo;
import org.apache.hadoop.hdfs.protocol.ExtendedBlock;
import org.apache.hadoop.hdfs.protocol.HdfsConstants.DatanodeReportType;
import org.apache.hadoop.hdfs.protocol.LocatedBlock;
import org.apache.hadoop.hdfs.protocol.UnregisteredNodeException;
import org.apache.hadoop.hdfs.server.blockmanagement.DatanodeDescriptor.BlockTargetPair;
import org.apache.hadoop.hdfs.server.common.Util;
import org.apache.hadoop.hdfs.server.namenode.NameNode;
import org.apache.hadoop.hdfs.server.namenode.Namesystem;
import org.apache.hadoop.hdfs.server.protocol.BalancerBandwidthCommand;
import org.apache.hadoop.hdfs.server.protocol.BlockCommand;
import org.apache.hadoop.hdfs.server.protocol.BlockRecoveryCommand;
import org.apache.hadoop.hdfs.server.protocol.BlockRecoveryCommand.RecoveringBlock;
import org.apache.hadoop.hdfs.server.protocol.DatanodeCommand;
import org.apache.hadoop.hdfs.server.protocol.DatanodeProtocol;
import org.apache.hadoop.hdfs.server.protocol.DatanodeRegistration;
import org.apache.hadoop.hdfs.server.protocol.DisallowedDatanodeException;
import org.apache.hadoop.hdfs.server.protocol.RegisterCommand;
import org.apache.hadoop.hdfs.util.CyclicIteration;
import org.apache.hadoop.ipc.Server;
import org.apache.hadoop.net.CachedDNSToSwitchMapping;
import org.apache.hadoop.net.DNSToSwitchMapping;
import org.apache.hadoop.net.NetworkTopology;
import org.apache.hadoop.net.ScriptBasedMapping;
import org.apache.hadoop.util.Daemon;
import org.apache.hadoop.util.HostsFileReader;
import org.apache.hadoop.util.ReflectionUtils;

/**
 * Manage datanodes, include decommission and other activities.
 */
@InterfaceAudience.Private
@InterfaceStability.Evolving
public class DatanodeManager {
  static final Log LOG = LogFactory.getLog(DatanodeManager.class);

  private final Namesystem namesystem;
  private final BlockManager blockManager;

  private final HeartbeatManager heartbeatManager;

  /**
   * Stores the datanode -> block map.  
   * <p>
   * Done by storing a set of {@link DatanodeDescriptor} objects, sorted by 
   * storage id. In order to keep the storage map consistent it tracks 
   * all storages ever registered with the namenode.
   * A descriptor corresponding to a specific storage id can be
   * <ul> 
   * <li>added to the map if it is a new storage id;</li>
   * <li>updated with a new datanode started as a replacement for the old one 
   * with the same storage id; and </li>
   * <li>removed if and only if an existing datanode is restarted to serve a
   * different storage id.</li>
   * </ul> <br>
   * The list of the {@link DatanodeDescriptor}s in the map is checkpointed
   * in the namespace image file. Only the {@link DatanodeInfo} part is 
   * persistent, the list of blocks is restored from the datanode block
   * reports. 
   * <p>
   * Mapping: StorageID -> DatanodeDescriptor
   */
  private final NavigableMap<String, DatanodeDescriptor> datanodeMap
      = new TreeMap<String, DatanodeDescriptor>();

  /** Cluster network topology */
  private final NetworkTopology networktopology = new NetworkTopology();

  /** Host names to datanode descriptors mapping. */
  private final Host2NodesMap host2DatanodeMap = new Host2NodesMap();

  private final DNSToSwitchMapping dnsToSwitchMapping;

  /** Read include/exclude files*/
  private final HostsFileReader hostsReader;

  /** The period to wait for datanode heartbeat.*/
  private final long heartbeatExpireInterval;
  /** Ask Datanode only up to this many blocks to delete. */
  final int blockInvalidateLimit;
  
  DatanodeManager(final BlockManager blockManager,
      final Namesystem namesystem, final Configuration conf
      ) throws IOException {
    this.namesystem = namesystem;
    this.blockManager = blockManager;

    this.heartbeatManager = new HeartbeatManager(namesystem, blockManager, conf);

    this.hostsReader = new HostsFileReader(
        conf.get(DFSConfigKeys.DFS_HOSTS, ""),
        conf.get(DFSConfigKeys.DFS_HOSTS_EXCLUDE, ""));

    this.dnsToSwitchMapping = ReflectionUtils.newInstance(
        conf.getClass(DFSConfigKeys.NET_TOPOLOGY_NODE_SWITCH_MAPPING_IMPL_KEY, 
            ScriptBasedMapping.class, DNSToSwitchMapping.class), conf);
    
    // If the dns to switch mapping supports cache, resolve network
    // locations of those hosts in the include list and store the mapping
    // in the cache; so future calls to resolve will be fast.
    if (dnsToSwitchMapping instanceof CachedDNSToSwitchMapping) {
      dnsToSwitchMapping.resolve(new ArrayList<String>(hostsReader.getHosts()));
    }
    
    final long heartbeatIntervalSeconds = conf.getLong(
        DFSConfigKeys.DFS_HEARTBEAT_INTERVAL_KEY,
        DFSConfigKeys.DFS_HEARTBEAT_INTERVAL_DEFAULT);
    final int heartbeatRecheckInterval = conf.getInt(
        DFSConfigKeys.DFS_NAMENODE_HEARTBEAT_RECHECK_INTERVAL_KEY, 
        DFSConfigKeys.DFS_NAMENODE_HEARTBEAT_RECHECK_INTERVAL_DEFAULT); // 5 minutes
    this.heartbeatExpireInterval = 2 * heartbeatRecheckInterval
        + 10 * 1000 * heartbeatIntervalSeconds;
    final int blockInvalidateLimit = Math.max(20*(int)(heartbeatIntervalSeconds),
        DFSConfigKeys.DFS_BLOCK_INVALIDATE_LIMIT_DEFAULT);
    this.blockInvalidateLimit = conf.getInt(
        DFSConfigKeys.DFS_BLOCK_INVALIDATE_LIMIT_KEY, blockInvalidateLimit);
    LOG.info(DFSConfigKeys.DFS_BLOCK_INVALIDATE_LIMIT_KEY
        + "=" + this.blockInvalidateLimit);
  }

  private Daemon decommissionthread = null;

  void activate(final Configuration conf) {
    final DecommissionManager dm = new DecommissionManager(namesystem, blockManager);
    this.decommissionthread = new Daemon(dm.new Monitor(
        conf.getInt(DFSConfigKeys.DFS_NAMENODE_DECOMMISSION_INTERVAL_KEY, 
                    DFSConfigKeys.DFS_NAMENODE_DECOMMISSION_INTERVAL_DEFAULT),
        conf.getInt(DFSConfigKeys.DFS_NAMENODE_DECOMMISSION_NODES_PER_INTERVAL_KEY, 
                    DFSConfigKeys.DFS_NAMENODE_DECOMMISSION_NODES_PER_INTERVAL_DEFAULT)));
    decommissionthread.start();

    heartbeatManager.activate(conf);
  }

  void close() {
    if (decommissionthread != null) decommissionthread.interrupt();
    heartbeatManager.close();
  }

  /** @return the network topology. */
  public NetworkTopology getNetworkTopology() {
    return networktopology;
  }

  /** @return the heartbeat manager. */
  HeartbeatManager getHeartbeatManager() {
    return heartbeatManager;
  }

  /** @return the datanode statistics. */
  public DatanodeStatistics getDatanodeStatistics() {
    return heartbeatManager;
  }

  /** Sort the located blocks by the distance to the target host. */
  public void sortLocatedBlocks(final String targethost,
      final List<LocatedBlock> locatedblocks) {
    //sort the blocks
    final DatanodeDescriptor client = getDatanodeByHost(targethost);
    for (LocatedBlock b : locatedblocks) {
      networktopology.pseudoSortByDistance(client, b.getLocations());
      
      // Move decommissioned datanodes to the bottom
      Arrays.sort(b.getLocations(), DFSUtil.DECOM_COMPARATOR);
    }    
  }

  CyclicIteration<String, DatanodeDescriptor> getDatanodeCyclicIteration(
      final String firstkey) {
    return new CyclicIteration<String, DatanodeDescriptor>(
        datanodeMap, firstkey);
  }

  /** @return the datanode descriptor for the host. */
  public DatanodeDescriptor getDatanodeByHost(final String host) {
    return host2DatanodeMap.getDatanodeByHost(host);
  }

  /** Get a datanode descriptor given corresponding storageID */
  DatanodeDescriptor getDatanode(final String storageID) {
    return datanodeMap.get(storageID);
  }

  /**
   * Get data node by storage ID.
   * 
   * @param nodeID
   * @return DatanodeDescriptor or null if the node is not found.
   * @throws UnregisteredNodeException
   */
  public DatanodeDescriptor getDatanode(DatanodeID nodeID
      ) throws UnregisteredNodeException {
    final DatanodeDescriptor node = getDatanode(nodeID.getStorageID());
    if (node == null) 
      return null;
    if (!node.getName().equals(nodeID.getName())) {
      final UnregisteredNodeException e = new UnregisteredNodeException(
          nodeID, node);
      NameNode.stateChangeLog.fatal("BLOCK* NameSystem.getDatanode: "
                                    + e.getLocalizedMessage());
      throw e;
    }
    return node;
  }

  /** Prints information about all datanodes. */
  void datanodeDump(final PrintWriter out) {
    synchronized (datanodeMap) {
      out.println("Metasave: Number of datanodes: " + datanodeMap.size());
      for(Iterator<DatanodeDescriptor> it = datanodeMap.values().iterator(); it.hasNext();) {
        DatanodeDescriptor node = it.next();
        out.println(node.dumpDatanode());
      }
    }
  }

  /**
   * Remove a datanode descriptor.
   * @param nodeInfo datanode descriptor.
   */
  private void removeDatanode(DatanodeDescriptor nodeInfo) {
    assert namesystem.hasWriteLock();
    heartbeatManager.removeDatanode(nodeInfo);
    blockManager.removeBlocksAssociatedTo(nodeInfo);
    networktopology.remove(nodeInfo);

    if (LOG.isDebugEnabled()) {
      LOG.debug("remove datanode " + nodeInfo.getName());
    }
    namesystem.checkSafeMode();
  }

  /**
   * Remove a datanode
   * @throws UnregisteredNodeException 
   */
  public void removeDatanode(final DatanodeID node
      ) throws UnregisteredNodeException {
    namesystem.writeLock();
    try {
      final DatanodeDescriptor descriptor = getDatanode(node);
      if (descriptor != null) {
        removeDatanode(descriptor);
      } else {
        NameNode.stateChangeLog.warn("BLOCK* removeDatanode: "
                                     + node.getName() + " does not exist");
      }
    } finally {
      namesystem.writeUnlock();
    }
  }

  /** Remove a dead datanode. */
  void removeDeadDatanode(final DatanodeID nodeID) {
      synchronized(datanodeMap) {
        DatanodeDescriptor d;
        try {
          d = getDatanode(nodeID);
        } catch(IOException e) {
          d = null;
        }
        if (d != null && isDatanodeDead(d)) {
          NameNode.stateChangeLog.info(
              "BLOCK* removeDeadDatanode: lost heartbeat from " + d.getName());
          removeDatanode(d);
        }
      }
  }

  /** Is the datanode dead? */
  boolean isDatanodeDead(DatanodeDescriptor node) {
    return (node.getLastUpdate() <
            (Util.now() - heartbeatExpireInterval));
  }

  /** Add a datanode. */
  private void addDatanode(final DatanodeDescriptor node) {
    // To keep host2DatanodeMap consistent with datanodeMap,
    // remove  from host2DatanodeMap the datanodeDescriptor removed
    // from datanodeMap before adding node to host2DatanodeMap.
    synchronized(datanodeMap) {
      host2DatanodeMap.remove(datanodeMap.put(node.getStorageID(), node));
    }

    host2DatanodeMap.add(node);
    networktopology.add(node);

    if (LOG.isDebugEnabled()) {
      LOG.debug(getClass().getSimpleName() + ".addDatanode: "
          + "node " + node.getName() + " is added to datanodeMap.");
    }
  }

  /** Physically remove node from datanodeMap. */
  private void wipeDatanode(final DatanodeID node) throws IOException {
    final String key = node.getStorageID();
    synchronized (datanodeMap) {
      host2DatanodeMap.remove(datanodeMap.remove(key));
    }
    if (LOG.isDebugEnabled()) {
      LOG.debug(getClass().getSimpleName() + ".wipeDatanode("
          + node.getName() + "): storage " + key 
          + " is removed from datanodeMap.");
    }
  }

  /* Resolve a node's network location */
  private void resolveNetworkLocation (DatanodeDescriptor node) {
    List<String> names = new ArrayList<String>(1);
    if (dnsToSwitchMapping instanceof CachedDNSToSwitchMapping) {
      // get the node's IP address
      names.add(node.getHost());
    } else {
      // get the node's host name
      String hostName = node.getHostName();
      int colon = hostName.indexOf(":");
      hostName = (colon==-1)?hostName:hostName.substring(0,colon);
      names.add(hostName);
    }
    
    // resolve its network location
    List<String> rName = dnsToSwitchMapping.resolve(names);
    String networkLocation;
    if (rName == null) {
      LOG.error("The resolve call returned null! Using " + 
          NetworkTopology.DEFAULT_RACK + " for host " + names);
      networkLocation = NetworkTopology.DEFAULT_RACK;
    } else {
      networkLocation = rName.get(0);
    }
    node.setNetworkLocation(networkLocation);
  }

  private boolean inHostsList(DatanodeID node, String ipAddr) {
     return checkInList(node, ipAddr, hostsReader.getHosts(), false);
  }
  
  private boolean inExcludedHostsList(DatanodeID node, String ipAddr) {
    return checkInList(node, ipAddr, hostsReader.getExcludedHosts(), true);
  }

  /**
   * Remove an already decommissioned data node who is neither in include nor
   * exclude hosts lists from the the list of live or dead nodes.  This is used
   * to not display an already decommssioned data node to the operators.
   * The operation procedure of making a already decommissioned data node not
   * to be displayed is as following:
   * <ol>
   *   <li> 
   *   Host must have been in the include hosts list and the include hosts list
   *   must not be empty.
   *   </li>
   *   <li>
   *   Host is decommissioned by remaining in the include hosts list and added
   *   into the exclude hosts list. Name node is updated with the new 
   *   information by issuing dfsadmin -refreshNodes command.
   *   </li>
   *   <li>
   *   Host is removed from both include hosts and exclude hosts lists.  Name 
   *   node is updated with the new informationby issuing dfsamin -refreshNodes 
   *   command.
   *   <li>
   * </ol>
   * 
   * @param nodeList
   *          , array list of live or dead nodes.
   */
  private void removeDecomNodeFromList(final List<DatanodeDescriptor> nodeList) {
    // If the include list is empty, any nodes are welcomed and it does not
    // make sense to exclude any nodes from the cluster. Therefore, no remove.
    if (hostsReader.getHosts().isEmpty()) {
      return;
    }
    
    for (Iterator<DatanodeDescriptor> it = nodeList.iterator(); it.hasNext();) {
      DatanodeDescriptor node = it.next();
      if ((!inHostsList(node, null)) && (!inExcludedHostsList(node, null))
          && node.isDecommissioned()) {
        // Include list is not empty, an existing datanode does not appear
        // in both include or exclude lists and it has been decommissioned.
        // Remove it from the node list.
        it.remove();
      }
    }
  }

  /**
   * Check if the given node (of DatanodeID or ipAddress) is in the (include or
   * exclude) list.  If ipAddress in null, check only based upon the given 
   * DatanodeID.  If ipAddress is not null, the ipAddress should refers to the
   * same host that given DatanodeID refers to.
   * 
   * @param node, the host DatanodeID
   * @param ipAddress, if not null, should refers to the same host
   *                   that DatanodeID refers to
   * @param hostsList, the list of hosts in the include/exclude file
   * @param isExcludeList, boolean, true if this is the exclude list
   * @return boolean, if in the list
   */
  private static boolean checkInList(final DatanodeID node,
      final String ipAddress,
      final Set<String> hostsList,
      final boolean isExcludeList) {
    final InetAddress iaddr;
    if (ipAddress != null) {
      try {
        iaddr = InetAddress.getByName(ipAddress);
      } catch (UnknownHostException e) {
        LOG.warn("Unknown ip address: " + ipAddress, e);
        return isExcludeList;
      }
    } else {
      try {
        iaddr = InetAddress.getByName(node.getHost());
      } catch (UnknownHostException e) {
        LOG.warn("Unknown host: " + node.getHost(), e);
        return isExcludeList;
      }
    }

    // if include list is empty, host is in include list
    if ( (!isExcludeList) && (hostsList.isEmpty()) ){
      return true;
    }
    return // compare ipaddress(:port)
    (hostsList.contains(iaddr.getHostAddress().toString()))
        || (hostsList.contains(iaddr.getHostAddress().toString() + ":"
            + node.getPort()))
        // compare hostname(:port)
        || (hostsList.contains(iaddr.getHostName()))
        || (hostsList.contains(iaddr.getHostName() + ":" + node.getPort()))
        || ((node instanceof DatanodeInfo) && hostsList
            .contains(((DatanodeInfo) node).getHostName()));
  }

  /**
   * Decommission the node if it is in exclude list.
   */
  private void checkDecommissioning(DatanodeDescriptor nodeReg, String ipAddr) 
    throws IOException {
    // If the registered node is in exclude list, then decommission it
    if (inExcludedHostsList(nodeReg, ipAddr)) {
      startDecommission(nodeReg);
    }
  }

  /**
   * Change, if appropriate, the admin state of a datanode to 
   * decommission completed. Return true if decommission is complete.
   */
  boolean checkDecommissionState(DatanodeDescriptor node) {
    // Check to see if all blocks in this decommissioned
    // node has reached their target replication factor.
    if (node.isDecommissionInProgress()) {
      if (!blockManager.isReplicationInProgress(node)) {
        node.setDecommissioned();
        LOG.info("Decommission complete for node " + node.getName());
      }
    }
    return node.isDecommissioned();
  }

  /** Start decommissioning the specified datanode. */
  private void startDecommission(DatanodeDescriptor node) throws IOException {
    if (!node.isDecommissionInProgress() && !node.isDecommissioned()) {
      LOG.info("Start Decommissioning node " + node.getName() + " with " + 
          node.numBlocks() +  " blocks.");
      heartbeatManager.startDecommission(node);
      node.decommissioningStatus.setStartTime(now());
      
      // all the blocks that reside on this node have to be replicated.
      checkDecommissionState(node);
    }
  }

  /** Stop decommissioning the specified datanodes. */
  void stopDecommission(DatanodeDescriptor node) throws IOException {
    if (node.isDecommissionInProgress() || node.isDecommissioned()) {
      LOG.info("Stop Decommissioning node " + node.getName());
      heartbeatManager.stopDecommission(node);
      blockManager.processOverReplicatedBlocksOnReCommission(node);
    }
  }

  /**
   * Generate new storage ID.
   * 
   * @return unique storage ID
   * 
   * Note: that collisions are still possible if somebody will try 
   * to bring in a data storage from a different cluster.
   */
  private String newStorageID() {
    String newID = null;
    while(newID == null) {
      newID = "DS" + Integer.toString(DFSUtil.getRandom().nextInt());
      if (datanodeMap.get(newID) != null)
        newID = null;
    }
    return newID;
  }

  public void registerDatanode(DatanodeRegistration nodeReg
      ) throws IOException {
    String dnAddress = Server.getRemoteAddress();
    if (dnAddress == null) {
      // Mostly called inside an RPC.
      // But if not, use address passed by the data-node.
      dnAddress = nodeReg.getHost();
    }      

    // Checks if the node is not on the hosts list.  If it is not, then
    // it will be disallowed from registering. 
    if (!inHostsList(nodeReg, dnAddress)) {
      throw new DisallowedDatanodeException(nodeReg);
    }

    String hostName = nodeReg.getHost();
      
    // update the datanode's name with ip:port
    DatanodeID dnReg = new DatanodeID(dnAddress + ":" + nodeReg.getPort(),
                                      nodeReg.getStorageID(),
                                      nodeReg.getInfoPort(),
                                      nodeReg.getIpcPort());
    nodeReg.updateRegInfo(dnReg);
    nodeReg.exportedKeys = blockManager.getBlockKeys();
      
    NameNode.stateChangeLog.info("BLOCK* NameSystem.registerDatanode: "
        + "node registration from " + nodeReg.getName()
        + " storage " + nodeReg.getStorageID());

    DatanodeDescriptor nodeS = datanodeMap.get(nodeReg.getStorageID());
    DatanodeDescriptor nodeN = getDatanodeByHost(nodeReg.getName());
      
    if (nodeN != null && nodeN != nodeS) {
      NameNode.LOG.info("BLOCK* NameSystem.registerDatanode: "
                        + "node from name: " + nodeN.getName());
      // nodeN previously served a different data storage, 
      // which is not served by anybody anymore.
      removeDatanode(nodeN);
      // physically remove node from datanodeMap
      wipeDatanode(nodeN);
      nodeN = null;
    }

    if (nodeS != null) {
      if (nodeN == nodeS) {
        // The same datanode has been just restarted to serve the same data 
        // storage. We do not need to remove old data blocks, the delta will
        // be calculated on the next block report from the datanode
        if(NameNode.stateChangeLog.isDebugEnabled()) {
          NameNode.stateChangeLog.debug("BLOCK* NameSystem.registerDatanode: "
                                        + "node restarted.");
        }
      } else {
        // nodeS is found
        /* The registering datanode is a replacement node for the existing 
          data storage, which from now on will be served by a new node.
          If this message repeats, both nodes might have same storageID 
          by (insanely rare) random chance. User needs to restart one of the
          nodes with its data cleared (or user can just remove the StorageID
          value in "VERSION" file under the data directory of the datanode,
          but this is might not work if VERSION file format has changed 
       */        
        NameNode.stateChangeLog.info( "BLOCK* NameSystem.registerDatanode: "
                                      + "node " + nodeS.getName()
                                      + " is replaced by " + nodeReg.getName() + 
                                      " with the same storageID " +
                                      nodeReg.getStorageID());
      }
      // update cluster map
      getNetworkTopology().remove(nodeS);
      nodeS.updateRegInfo(nodeReg);
      nodeS.setHostName(hostName);
      nodeS.setDisallowed(false); // Node is in the include list
      
      // resolve network location
      resolveNetworkLocation(nodeS);
      getNetworkTopology().add(nodeS);
        
      // also treat the registration message as a heartbeat
      heartbeatManager.register(nodeS);
      checkDecommissioning(nodeS, dnAddress);
      return;
    } 

    // this is a new datanode serving a new data storage
    if (nodeReg.getStorageID().equals("")) {
      // this data storage has never been registered
      // it is either empty or was created by pre-storageID version of DFS
      nodeReg.storageID = newStorageID();
      if(NameNode.stateChangeLog.isDebugEnabled()) {
        NameNode.stateChangeLog.debug(
            "BLOCK* NameSystem.registerDatanode: "
            + "new storageID " + nodeReg.getStorageID() + " assigned.");
      }
    }
    // register new datanode
    DatanodeDescriptor nodeDescr 
      = new DatanodeDescriptor(nodeReg, NetworkTopology.DEFAULT_RACK, hostName);
    resolveNetworkLocation(nodeDescr);
    addDatanode(nodeDescr);
    checkDecommissioning(nodeDescr, dnAddress);
    
    // also treat the registration message as a heartbeat
    // no need to update its timestamp
    // because its is done when the descriptor is created
    heartbeatManager.addDatanode(nodeDescr);
  }

  /**
   * Rereads conf to get hosts and exclude list file names.
   * Rereads the files to update the hosts and exclude lists.  It
   * checks if any of the hosts have changed states:
   */
  public void refreshNodes(final Configuration conf) throws IOException {
    namesystem.checkSuperuserPrivilege();
    refreshHostsReader(conf);
    namesystem.writeLock();
    try {
      refreshDatanodes();
    } finally {
      namesystem.writeUnlock();
    }
  }

  /** Reread include/exclude files. */
  private void refreshHostsReader(Configuration conf) throws IOException {
    // Reread the conf to get dfs.hosts and dfs.hosts.exclude filenames.
    // Update the file names and refresh internal includes and excludes list.
    if (conf == null) {
      conf = new HdfsConfiguration();
    }
    hostsReader.updateFileNames(conf.get(DFSConfigKeys.DFS_HOSTS, ""), 
                                conf.get(DFSConfigKeys.DFS_HOSTS_EXCLUDE, ""));
    hostsReader.refresh();
  }
  
  /**
   * 1. Added to hosts  --> no further work needed here.
   * 2. Removed from hosts --> mark AdminState as decommissioned. 
   * 3. Added to exclude --> start decommission.
   * 4. Removed from exclude --> stop decommission.
   */
  private void refreshDatanodes() throws IOException {
    for(DatanodeDescriptor node : datanodeMap.values()) {
      // Check if not include.
      if (!inHostsList(node, null)) {
        node.setDisallowed(true); // case 2.
      } else {
        if (inExcludedHostsList(node, null)) {
          startDecommission(node); // case 3.
        } else {
          stopDecommission(node); // case 4.
        }
      }
    }
  }

  /** @return the number of live datanodes. */
  public int getNumLiveDataNodes() {
    int numLive = 0;
    synchronized (datanodeMap) {
      for(DatanodeDescriptor dn : datanodeMap.values()) {
        if (!isDatanodeDead(dn) ) {
          numLive++;
        }
      }
    }
    return numLive;
  }

  /** @return the number of dead datanodes. */
  public int getNumDeadDataNodes() {
    int numDead = 0;
    synchronized (datanodeMap) {   
      for(DatanodeDescriptor dn : datanodeMap.values()) {
        if (isDatanodeDead(dn) ) {
          numDead++;
        }
      }
    }
    return numDead;
  }

  /** @return list of datanodes where decommissioning is in progress. */
  public List<DatanodeDescriptor> getDecommissioningNodes() {
    namesystem.readLock();
    try {
      final List<DatanodeDescriptor> decommissioningNodes
          = new ArrayList<DatanodeDescriptor>();
      final List<DatanodeDescriptor> results = getDatanodeListForReport(
          DatanodeReportType.LIVE);
      for(DatanodeDescriptor node : results) {
        if (node.isDecommissionInProgress()) {
          decommissioningNodes.add(node);
        }
      }
      return decommissioningNodes;
    } finally {
      namesystem.readUnlock();
    }
  }


  /** Fetch live and dead datanodes. */
  public void fetchDatanodes(final List<DatanodeDescriptor> live, 
      final List<DatanodeDescriptor> dead, final boolean removeDecommissionNode) {
    if (live == null && dead == null) {
      throw new HadoopIllegalArgumentException("Both live and dead lists are null");
    }

    namesystem.readLock();
    try {
      final List<DatanodeDescriptor> results =
          getDatanodeListForReport(DatanodeReportType.ALL);    
      for(DatanodeDescriptor node : results) {
        if (isDatanodeDead(node)) {
          if (dead != null) {
            dead.add(node);
          }
        } else {
          if (live != null) {
            live.add(node);
          }
        }
      }
    } finally {
      namesystem.readUnlock();
    }
    
    if (removeDecommissionNode) {
      if (live != null) {
        removeDecomNodeFromList(live);
      }
      if (dead != null) {
        removeDecomNodeFromList(dead);
      }
    }
  }

  /** For generating datanode reports */
  public List<DatanodeDescriptor> getDatanodeListForReport(
      final DatanodeReportType type) {
    boolean listLiveNodes = type == DatanodeReportType.ALL ||
                            type == DatanodeReportType.LIVE;
    boolean listDeadNodes = type == DatanodeReportType.ALL ||
                            type == DatanodeReportType.DEAD;

    HashMap<String, String> mustList = new HashMap<String, String>();

    if (listDeadNodes) {
      //first load all the nodes listed in include and exclude files.
      Iterator<String> it = hostsReader.getHosts().iterator();
      while (it.hasNext()) {
        mustList.put(it.next(), "");
      }
      it = hostsReader.getExcludedHosts().iterator(); 
      while (it.hasNext()) {
        mustList.put(it.next(), "");
      }
    }

    ArrayList<DatanodeDescriptor> nodes = null;
    
    synchronized(datanodeMap) {
      nodes = new ArrayList<DatanodeDescriptor>(datanodeMap.size() + 
                                                mustList.size());
      Iterator<DatanodeDescriptor> it = datanodeMap.values().iterator();
      while (it.hasNext()) { 
        DatanodeDescriptor dn = it.next();
        final boolean isDead = isDatanodeDead(dn);
        if ( (isDead && listDeadNodes) || (!isDead && listLiveNodes) ) {
          nodes.add(dn);
        }
        //Remove any form of the this datanode in include/exclude lists.
        try {
          InetAddress inet = InetAddress.getByName(dn.getHost());
          // compare hostname(:port)
          mustList.remove(inet.getHostName());
          mustList.remove(inet.getHostName()+":"+dn.getPort());
          // compare ipaddress(:port)
          mustList.remove(inet.getHostAddress().toString());
          mustList.remove(inet.getHostAddress().toString()+ ":" +dn.getPort());
        } catch ( UnknownHostException e ) {
          mustList.remove(dn.getName());
          mustList.remove(dn.getHost());
          LOG.warn(e);
        }
      }
    }
    
    if (listDeadNodes) {
      Iterator<String> it = mustList.keySet().iterator();
      while (it.hasNext()) {
        DatanodeDescriptor dn = 
            new DatanodeDescriptor(new DatanodeID(it.next()));
        dn.setLastUpdate(0);
        nodes.add(dn);
      }
    }
    return nodes;
  }
  
  private void setDatanodeDead(DatanodeDescriptor node) throws IOException {
    node.setLastUpdate(0);
  }

  /** Handle heartbeat from datanodes. */
  public DatanodeCommand[] handleHeartbeat(DatanodeRegistration nodeReg,
      final String blockPoolId,
      long capacity, long dfsUsed, long remaining, long blockPoolUsed,
      int xceiverCount, int maxTransfers, int failedVolumes
      ) throws IOException {
    synchronized (heartbeatManager) {
      synchronized (datanodeMap) {
        DatanodeDescriptor nodeinfo = null;
        try {
          nodeinfo = getDatanode(nodeReg);
        } catch(UnregisteredNodeException e) {
          return new DatanodeCommand[]{RegisterCommand.REGISTER};
        }
        
        // Check if this datanode should actually be shutdown instead. 
        if (nodeinfo != null && nodeinfo.isDisallowed()) {
          setDatanodeDead(nodeinfo);
          throw new DisallowedDatanodeException(nodeinfo);
        }
         
        if (nodeinfo == null || !nodeinfo.isAlive) {
          return new DatanodeCommand[]{RegisterCommand.REGISTER};
        }

        heartbeatManager.updateHeartbeat(nodeinfo, capacity, dfsUsed,
            remaining, blockPoolUsed, xceiverCount, failedVolumes);
        
        //check lease recovery
        BlockInfoUnderConstruction[] blocks = nodeinfo
            .getLeaseRecoveryCommand(Integer.MAX_VALUE);
        if (blocks != null) {
          BlockRecoveryCommand brCommand = new BlockRecoveryCommand(
              blocks.length);
          for (BlockInfoUnderConstruction b : blocks) {
            brCommand.add(new RecoveringBlock(
                new ExtendedBlock(blockPoolId, b), b.getExpectedLocations(), b
                    .getBlockRecoveryId()));
          }
          return new DatanodeCommand[] { brCommand };
        }

        final List<DatanodeCommand> cmds = new ArrayList<DatanodeCommand>();
        //check pending replication
        List<BlockTargetPair> pendingList = nodeinfo.getReplicationCommand(
              maxTransfers);
        if (pendingList != null) {
          cmds.add(new BlockCommand(DatanodeProtocol.DNA_TRANSFER, blockPoolId,
              pendingList));
        }
        //check block invalidation
        Block[] blks = nodeinfo.getInvalidateBlocks(blockInvalidateLimit);
        if (blks != null) {
          cmds.add(new BlockCommand(DatanodeProtocol.DNA_INVALIDATE,
              blockPoolId, blks));
        }
        
        blockManager.addKeyUpdateCommand(cmds, nodeinfo);

        // check for balancer bandwidth update
        if (nodeinfo.getBalancerBandwidth() > 0) {
          cmds.add(new BalancerBandwidthCommand(nodeinfo.getBalancerBandwidth()));
          // set back to 0 to indicate that datanode has been sent the new value
          nodeinfo.setBalancerBandwidth(0);
        }

        if (!cmds.isEmpty()) {
          return cmds.toArray(new DatanodeCommand[cmds.size()]);
        }
      }
    }

    return new DatanodeCommand[0];
  }

  /**
   * Tell all datanodes to use a new, non-persistent bandwidth value for
   * dfs.balance.bandwidthPerSec.
   *
   * A system administrator can tune the balancer bandwidth parameter
   * (dfs.datanode.balance.bandwidthPerSec) dynamically by calling
   * "dfsadmin -setBalanacerBandwidth newbandwidth", at which point the
   * following 'bandwidth' variable gets updated with the new value for each
   * node. Once the heartbeat command is issued to update the value on the
   * specified datanode, this value will be set back to 0.
   *
   * @param bandwidth Blanacer bandwidth in bytes per second for all datanodes.
   * @throws IOException
   */
  public void setBalancerBandwidth(long bandwidth) throws IOException {
    synchronized(datanodeMap) {
      for (DatanodeDescriptor nodeInfo : datanodeMap.values()) {
        nodeInfo.setBalancerBandwidth(bandwidth);
      }
    }
  }
<<<<<<< HEAD

  /**
   * Get the DNS to switch mapper; valid after initialization.
   * @return the DNS to switch mapper
   */
  public DNSToSwitchMapping getDnsToSwitchMapping() {
    return dnsToSwitchMapping;
  }
=======
  
  public void markAllDatanodesStale() {
    LOG.info("Marking all datandoes as stale");
    synchronized (datanodeMap) {
      for (DatanodeDescriptor dn : datanodeMap.values()) {
        dn.markStaleAfterFailover();
      }
    }
  }

  /**
   * Clear any actions that are queued up to be sent to the DNs
   * on their next heartbeats. This includes block invalidations,
   * recoveries, and replication requests.
   */
  public void clearPendingQueues() {
    synchronized (datanodeMap) {
      for (DatanodeDescriptor dn : datanodeMap.values()) {
        dn.clearBlockQueues();
      }
    }
  }

>>>>>>> 9a4df617
}<|MERGE_RESOLUTION|>--- conflicted
+++ resolved
@@ -947,17 +947,7 @@
       }
     }
   }
-<<<<<<< HEAD
-
-  /**
-   * Get the DNS to switch mapper; valid after initialization.
-   * @return the DNS to switch mapper
-   */
-  public DNSToSwitchMapping getDnsToSwitchMapping() {
-    return dnsToSwitchMapping;
-  }
-=======
-  
+
   public void markAllDatanodesStale() {
     LOG.info("Marking all datandoes as stale");
     synchronized (datanodeMap) {
@@ -980,5 +970,11 @@
     }
   }
 
->>>>>>> 9a4df617
+    /**
+     * Get the DNS to switch mapper; valid after initialization.
+     * @return the DNS to switch mapper
+     */
+    public DNSToSwitchMapping getDnsToSwitchMapping() {
+        return dnsToSwitchMapping;
+    }
 }
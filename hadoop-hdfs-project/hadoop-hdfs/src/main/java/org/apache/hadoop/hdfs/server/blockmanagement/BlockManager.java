/**
 * Licensed to the Apache Software Foundation (ASF) under one
 * or more contributor license agreements.  See the NOTICE file
 * distributed with this work for additional information
 * regarding copyright ownership.  The ASF licenses this file
 * to you under the Apache License, Version 2.0 (the
 * "License"); you may not use this file except in compliance
 * with the License.  You may obtain a copy of the License at
 *
 *     http://www.apache.org/licenses/LICENSE-2.0
 *
 * Unless required by applicable law or agreed to in writing, software
 * distributed under the License is distributed on an "AS IS" BASIS,
 * WITHOUT WARRANTIES OR CONDITIONS OF ANY KIND, either express or implied.
 * See the License for the specific language governing permissions and
 * limitations under the License.
 */
package org.apache.hadoop.hdfs.server.blockmanagement;

import java.io.IOException;
import java.io.PrintWriter;
import java.util.ArrayList;
import java.util.Collection;
import java.util.Collections;
import java.util.EnumSet;
import java.util.HashMap;
import java.util.Iterator;
import java.util.LinkedList;
import java.util.List;
import java.util.Map;
import java.util.TreeMap;
import org.apache.commons.logging.Log;
import org.apache.commons.logging.LogFactory;
import org.apache.hadoop.HadoopIllegalArgumentException;
import org.apache.hadoop.classification.InterfaceAudience;
import org.apache.hadoop.conf.Configuration;
import org.apache.hadoop.hdfs.DFSConfigKeys;
import org.apache.hadoop.hdfs.DFSUtil;
import org.apache.hadoop.hdfs.protocol.Block;
import org.apache.hadoop.hdfs.protocol.BlockListAsLongs;
import org.apache.hadoop.hdfs.protocol.BlockListAsLongs.BlockReportIterator;
import org.apache.hadoop.hdfs.protocol.DatanodeID;
import org.apache.hadoop.hdfs.protocol.DatanodeInfo;
import org.apache.hadoop.hdfs.protocol.ExtendedBlock;
import org.apache.hadoop.hdfs.protocol.LocatedBlock;
import org.apache.hadoop.hdfs.protocol.LocatedBlocks;
import org.apache.hadoop.hdfs.protocol.UnregisteredNodeException;
import org.apache.hadoop.hdfs.security.token.block.BlockTokenSecretManager;
import org.apache.hadoop.hdfs.security.token.block.BlockTokenSecretManager.AccessMode;
import org.apache.hadoop.hdfs.security.token.block.ExportedBlockKeys;
import org.apache.hadoop.hdfs.server.common.HdfsServerConstants.BlockUCState;
import org.apache.hadoop.hdfs.server.common.HdfsServerConstants.ReplicaState;
import org.apache.hadoop.hdfs.server.common.Util;
import org.apache.hadoop.hdfs.server.namenode.FSClusterStats;
import org.apache.hadoop.hdfs.server.namenode.INode;
import org.apache.hadoop.hdfs.server.namenode.INodeFile;
import org.apache.hadoop.hdfs.server.namenode.INodeFileUnderConstruction;
import org.apache.hadoop.hdfs.server.namenode.NameNode;
import org.apache.hadoop.hdfs.server.namenode.Namesystem;
import org.apache.hadoop.hdfs.server.protocol.BlockCommand;
import org.apache.hadoop.hdfs.server.protocol.BlocksWithLocations;
import org.apache.hadoop.hdfs.server.protocol.BlocksWithLocations.BlockWithLocations;
import org.apache.hadoop.hdfs.server.protocol.DatanodeCommand;
import org.apache.hadoop.hdfs.server.protocol.KeyUpdateCommand;
import org.apache.hadoop.hdfs.server.protocol.ReceivedDeletedBlockInfo;
import org.apache.hadoop.hdfs.util.LightWeightLinkedSet;
import org.apache.hadoop.net.AbstractDNSToSwitchMapping;
import org.apache.hadoop.net.DNSToSwitchMapping;
import org.apache.hadoop.net.Node;
import org.apache.hadoop.util.Daemon;

import com.google.common.annotations.VisibleForTesting;

/**
 * Keeps information related to the blocks stored in the Hadoop cluster.
 */
@InterfaceAudience.Private
public class BlockManager {

  static final Log LOG = LogFactory.getLog(BlockManager.class);

  /** Default load factor of map */
  public static final float DEFAULT_MAP_LOAD_FACTOR = 0.75f;

  private final Namesystem namesystem;

  private final DatanodeManager datanodeManager;
  private final HeartbeatManager heartbeatManager;
  private final BlockTokenSecretManager blockTokenSecretManager;

  private volatile long pendingReplicationBlocksCount = 0L;
  private volatile long corruptReplicaBlocksCount = 0L;
  private volatile long underReplicatedBlocksCount = 0L;
  private volatile long scheduledReplicationBlocksCount = 0L;
  private volatile long excessBlocksCount = 0L;
  
  /** Used by metrics */
  public long getPendingReplicationBlocksCount() {
    return pendingReplicationBlocksCount;
  }
  /** Used by metrics */
  public long getUnderReplicatedBlocksCount() {
    return underReplicatedBlocksCount;
  }
  /** Used by metrics */
  public long getCorruptReplicaBlocksCount() {
    return corruptReplicaBlocksCount;
  }
  /** Used by metrics */
  public long getScheduledReplicationBlocksCount() {
    return scheduledReplicationBlocksCount;
  }
  /** Used by metrics */
  public long getPendingDeletionBlocksCount() {
    return invalidateBlocks.numBlocks();
  }
  /** Used by metrics */
  public long getExcessBlocksCount() {
    return excessBlocksCount;
  }

  /**replicationRecheckInterval is how often namenode checks for new replication work*/
  private final long replicationRecheckInterval;
  
  /**
   * Mapping: Block -> { INode, datanodes, self ref }
   * Updated only in response to client-sent information.
   */
  final BlocksMap blocksMap;

  /** Replication thread. */
  final Daemon replicationThread = new Daemon(new ReplicationMonitor());
  
  /** Store blocks -> datanodedescriptor(s) map of corrupt replicas */
  final CorruptReplicasMap corruptReplicas = new CorruptReplicasMap();

  /** Blocks to be invalidated. */
  private final InvalidateBlocks invalidateBlocks;

  //
  // Keeps a TreeSet for every named node. Each treeset contains
  // a list of the blocks that are "extra" at that location. We'll
  // eventually remove these extras.
  // Mapping: StorageID -> TreeSet<Block>
  //
  public final Map<String, LightWeightLinkedSet<Block>> excessReplicateMap =
    new TreeMap<String, LightWeightLinkedSet<Block>>();

  //
  // Store set of Blocks that need to be replicated 1 or more times.
  // We also store pending replication-orders.
  //
  public final UnderReplicatedBlocks neededReplications = new UnderReplicatedBlocks();
  @VisibleForTesting
  final PendingReplicationBlocks pendingReplications;

  /** The maximum number of replicas allowed for a block */
  public final short maxReplication;
  /** The maximum number of outgoing replication streams
   *  a given node should have at one time 
   */
  int maxReplicationStreams;
  /** Minimum copies needed or else write is disallowed */
  public final short minReplication;
  /** Default number of replicas */
  public final int defaultReplication;
  /** The maximum number of entries returned by getCorruptInodes() */
  final int maxCorruptFilesReturned;

  /** variable to enable check for enough racks */
  final boolean shouldCheckForEnoughRacks;

  /** for block replicas placement */
  private BlockPlacementPolicy blockplacement;
  
  public BlockManager(final Namesystem namesystem, final FSClusterStats stats,
      final Configuration conf) throws IOException {
    this.namesystem = namesystem;
    datanodeManager = new DatanodeManager(this, namesystem, conf);
    heartbeatManager = datanodeManager.getHeartbeatManager();
    invalidateBlocks = new InvalidateBlocks(datanodeManager);

    blocksMap = new BlocksMap(DEFAULT_MAP_LOAD_FACTOR);
    blockplacement = BlockPlacementPolicy.getInstance(
        conf, stats, datanodeManager.getNetworkTopology());
    pendingReplications = new PendingReplicationBlocks(conf.getInt(
      DFSConfigKeys.DFS_NAMENODE_REPLICATION_PENDING_TIMEOUT_SEC_KEY,
      DFSConfigKeys.DFS_NAMENODE_REPLICATION_PENDING_TIMEOUT_SEC_DEFAULT) * 1000L);

    blockTokenSecretManager = createBlockTokenSecretManager(conf);

    this.maxCorruptFilesReturned = conf.getInt(
      DFSConfigKeys.DFS_DEFAULT_MAX_CORRUPT_FILES_RETURNED_KEY,
      DFSConfigKeys.DFS_DEFAULT_MAX_CORRUPT_FILES_RETURNED);
    this.defaultReplication = conf.getInt(DFSConfigKeys.DFS_REPLICATION_KEY, 
                                          DFSConfigKeys.DFS_REPLICATION_DEFAULT);

    final int maxR = conf.getInt(DFSConfigKeys.DFS_REPLICATION_MAX_KEY, 
                                 DFSConfigKeys.DFS_REPLICATION_MAX_DEFAULT);
    final int minR = conf.getInt(DFSConfigKeys.DFS_NAMENODE_REPLICATION_MIN_KEY,
                                 DFSConfigKeys.DFS_NAMENODE_REPLICATION_MIN_DEFAULT);
    if (minR <= 0)
      throw new IOException("Unexpected configuration parameters: "
          + DFSConfigKeys.DFS_NAMENODE_REPLICATION_MIN_KEY
          + " = " + minR + " <= 0");
    if (maxR > Short.MAX_VALUE)
      throw new IOException("Unexpected configuration parameters: "
          + DFSConfigKeys.DFS_REPLICATION_MAX_KEY
          + " = " + maxR + " > " + Short.MAX_VALUE);
    if (minR > maxR)
      throw new IOException("Unexpected configuration parameters: "
          + DFSConfigKeys.DFS_NAMENODE_REPLICATION_MIN_KEY
          + " = " + minR + " > "
          + DFSConfigKeys.DFS_REPLICATION_MAX_KEY
          + " = " + maxR);
    this.minReplication = (short)minR;
    this.maxReplication = (short)maxR;

    this.maxReplicationStreams = conf.getInt(DFSConfigKeys.DFS_NAMENODE_REPLICATION_MAX_STREAMS_KEY,
                                             DFSConfigKeys.DFS_NAMENODE_REPLICATION_MAX_STREAMS_DEFAULT);
    DNSToSwitchMapping dnsMap = datanodeManager.getDnsToSwitchMapping();
    this.shouldCheckForEnoughRacks = !AbstractDNSToSwitchMapping
        .isMappingSingleSwitch(dnsMap);
<<<<<<< HEAD
=======
    
>>>>>>> cfb0aba8

    this.replicationRecheckInterval = 
      conf.getInt(DFSConfigKeys.DFS_NAMENODE_REPLICATION_INTERVAL_KEY, 
                  DFSConfigKeys.DFS_NAMENODE_REPLICATION_INTERVAL_DEFAULT) * 1000L;
    LOG.info("defaultReplication = " + defaultReplication);
    LOG.info("maxReplication     = " + maxReplication);
    LOG.info("minReplication     = " + minReplication);
    LOG.info("maxReplicationStreams      = " + maxReplicationStreams);
    LOG.info("shouldCheckForEnoughRacks  = " + shouldCheckForEnoughRacks);
    LOG.info("topology mapper = " + dnsMap);
    LOG.info("replicationRecheckInterval = " + replicationRecheckInterval);
  }

  private static BlockTokenSecretManager createBlockTokenSecretManager(
      final Configuration conf) throws IOException {
    final boolean isEnabled = conf.getBoolean(
        DFSConfigKeys.DFS_BLOCK_ACCESS_TOKEN_ENABLE_KEY, 
        DFSConfigKeys.DFS_BLOCK_ACCESS_TOKEN_ENABLE_DEFAULT);
    LOG.info(DFSConfigKeys.DFS_BLOCK_ACCESS_TOKEN_ENABLE_KEY + "=" + isEnabled);

    if (!isEnabled) {
      return null;
    }

    final long updateMin = conf.getLong(
        DFSConfigKeys.DFS_BLOCK_ACCESS_KEY_UPDATE_INTERVAL_KEY, 
        DFSConfigKeys.DFS_BLOCK_ACCESS_KEY_UPDATE_INTERVAL_DEFAULT);
    final long lifetimeMin = conf.getLong(
        DFSConfigKeys.DFS_BLOCK_ACCESS_TOKEN_LIFETIME_KEY, 
        DFSConfigKeys.DFS_BLOCK_ACCESS_TOKEN_LIFETIME_DEFAULT);
    LOG.info(DFSConfigKeys.DFS_BLOCK_ACCESS_KEY_UPDATE_INTERVAL_KEY
        + "=" + updateMin + " min(s), "
        + DFSConfigKeys.DFS_BLOCK_ACCESS_TOKEN_LIFETIME_KEY
        + "=" + lifetimeMin + " min(s)");
    return new BlockTokenSecretManager(true,
        updateMin*60*1000L, lifetimeMin*60*1000L);
  }

  /** get the BlockTokenSecretManager */
  BlockTokenSecretManager getBlockTokenSecretManager() {
    return blockTokenSecretManager;
  }

  private boolean isBlockTokenEnabled() {
    return blockTokenSecretManager != null;
  }

  /** Should the access keys be updated? */
  boolean shouldUpdateBlockKey(final long updateTime) throws IOException {
    return isBlockTokenEnabled()? blockTokenSecretManager.updateKeys(updateTime)
        : false;
  }

  public void activate(Configuration conf) {
    pendingReplications.start();
    datanodeManager.activate(conf);
    this.replicationThread.start();
  }

  public void close() {
    if (pendingReplications != null) pendingReplications.stop();
    blocksMap.close();
    datanodeManager.close();
    if (replicationThread != null) replicationThread.interrupt();
  }

  /** @return the datanodeManager */
  public DatanodeManager getDatanodeManager() {
    return datanodeManager;
  }

  /** @return the BlockPlacementPolicy */
  public BlockPlacementPolicy getBlockPlacementPolicy() {
    return blockplacement;
  }

  /** Set BlockPlacementPolicy */
  public void setBlockPlacementPolicy(BlockPlacementPolicy newpolicy) {
    if (newpolicy == null) {
      throw new HadoopIllegalArgumentException("newpolicy == null");
    }
    this.blockplacement = newpolicy;
  }

  /** Dump meta data to out. */
  public void metaSave(PrintWriter out) {
    assert namesystem.hasWriteLock();
    final List<DatanodeDescriptor> live = new ArrayList<DatanodeDescriptor>();
    final List<DatanodeDescriptor> dead = new ArrayList<DatanodeDescriptor>();
    datanodeManager.fetchDatanodes(live, dead, false);
    out.println("Live Datanodes: " + live.size());
    out.println("Dead Datanodes: " + dead.size());
    //
    // Dump contents of neededReplication
    //
    synchronized (neededReplications) {
      out.println("Metasave: Blocks waiting for replication: " + 
                  neededReplications.size());
      for (Block block : neededReplications) {
        List<DatanodeDescriptor> containingNodes =
                                          new ArrayList<DatanodeDescriptor>();
        List<DatanodeDescriptor> containingLiveReplicasNodes =
          new ArrayList<DatanodeDescriptor>();
        
        NumberReplicas numReplicas = new NumberReplicas();
        // source node returned is not used
        chooseSourceDatanode(block, containingNodes,
            containingLiveReplicasNodes, numReplicas);
        assert containingLiveReplicasNodes.size() == numReplicas.liveReplicas();
        int usableReplicas = numReplicas.liveReplicas() +
                             numReplicas.decommissionedReplicas();
       
        if (block instanceof BlockInfo) {
          String fileName = ((BlockInfo)block).getINode().getFullPathName();
          out.print(fileName + ": ");
        }
        // l: == live:, d: == decommissioned c: == corrupt e: == excess
        out.print(block + ((usableReplicas > 0)? "" : " MISSING") + 
                  " (replicas:" +
                  " l: " + numReplicas.liveReplicas() +
                  " d: " + numReplicas.decommissionedReplicas() +
                  " c: " + numReplicas.corruptReplicas() +
                  " e: " + numReplicas.excessReplicas() + ") "); 

        Collection<DatanodeDescriptor> corruptNodes = 
                                      corruptReplicas.getNodes(block);
        
        for (Iterator<DatanodeDescriptor> jt = blocksMap.nodeIterator(block);
             jt.hasNext();) {
          DatanodeDescriptor node = jt.next();
          String state = "";
          if (corruptNodes != null && corruptNodes.contains(node)) {
            state = "(corrupt)";
          } else if (node.isDecommissioned() || 
              node.isDecommissionInProgress()) {
            state = "(decommissioned)";
          }          
          out.print(" " + node + state + " : ");
        }
        out.println("");
      }
    }

    // Dump blocks from pendingReplication
    pendingReplications.metaSave(out);

    // Dump blocks that are waiting to be deleted
    invalidateBlocks.dump(out);

    // Dump all datanodes
    getDatanodeManager().datanodeDump(out);
  }

  /** @return maxReplicationStreams */
  public int getMaxReplicationStreams() {
    return maxReplicationStreams;
  }

  /**
   * @param block
   * @return true if the block has minimum replicas
   */
  public boolean checkMinReplication(Block block) {
    return (countNodes(block).liveReplicas() >= minReplication);
  }

  /**
   * Commit a block of a file
   * 
   * @param block block to be committed
   * @param commitBlock - contains client reported block length and generation
   * @return true if the block is changed to committed state.
   * @throws IOException if the block does not have at least a minimal number
   * of replicas reported from data-nodes.
   */
  private boolean commitBlock(final BlockInfoUnderConstruction block,
      final Block commitBlock) throws IOException {
    if (block.getBlockUCState() == BlockUCState.COMMITTED)
      return false;
    assert block.getNumBytes() <= commitBlock.getNumBytes() :
      "commitBlock length is less than the stored one "
      + commitBlock.getNumBytes() + " vs. " + block.getNumBytes();
    block.commitBlock(commitBlock);
    return true;
  }
  
  /**
   * Commit the last block of the file and mark it as complete if it has
   * meets the minimum replication requirement
   * 
   * @param fileINode file inode
   * @param commitBlock - contains client reported block length and generation
   * @return true if the last block is changed to committed state.
   * @throws IOException if the block does not have at least a minimal number
   * of replicas reported from data-nodes.
   */
  public boolean commitOrCompleteLastBlock(INodeFileUnderConstruction fileINode, 
      Block commitBlock) throws IOException {
    if(commitBlock == null)
      return false; // not committing, this is a block allocation retry
    BlockInfo lastBlock = fileINode.getLastBlock();
    if(lastBlock == null)
      return false; // no blocks in file yet
    if(lastBlock.isComplete())
      return false; // already completed (e.g. by syncBlock)
    
    final boolean b = commitBlock((BlockInfoUnderConstruction)lastBlock, commitBlock);
    if(countNodes(lastBlock).liveReplicas() >= minReplication)
      completeBlock(fileINode,fileINode.numBlocks()-1);
    return b;
  }

  /**
   * Convert a specified block of the file to a complete block.
   * @param fileINode file
   * @param blkIndex  block index in the file
   * @throws IOException if the block does not have at least a minimal number
   * of replicas reported from data-nodes.
   */
  private BlockInfo completeBlock(final INodeFile fileINode,
      final int blkIndex) throws IOException {
    return completeBlock(fileINode, blkIndex, false);
  }

  public BlockInfo completeBlock(final INodeFile fileINode, 
      final int blkIndex, final boolean force) throws IOException {
    if(blkIndex < 0)
      return null;
    BlockInfo curBlock = fileINode.getBlocks()[blkIndex];
    if(curBlock.isComplete())
      return curBlock;
    BlockInfoUnderConstruction ucBlock = (BlockInfoUnderConstruction)curBlock;
    if(!force && ucBlock.numNodes() < minReplication)
      throw new IOException("Cannot complete block: " +
          "block does not satisfy minimal replication requirement.");
    if(!force && ucBlock.getBlockUCState() != BlockUCState.COMMITTED)
      throw new IOException(
          "Cannot complete block: block has not been COMMITTED by the client");
    BlockInfo completeBlock = ucBlock.convertToCompleteBlock();
    // replace penultimate block in file
    fileINode.setBlock(blkIndex, completeBlock);
    // replace block in the blocksMap
    return blocksMap.replaceBlock(completeBlock);
  }

  private BlockInfo completeBlock(final INodeFile fileINode,
      final BlockInfo block) throws IOException {
    BlockInfo[] fileBlocks = fileINode.getBlocks();
    for(int idx = 0; idx < fileBlocks.length; idx++)
      if(fileBlocks[idx] == block) {
        return completeBlock(fileINode, idx);
      }
    return block;
  }

  /**
   * Convert the last block of the file to an under construction block.<p>
   * The block is converted only if the file has blocks and the last one
   * is a partial block (its size is less than the preferred block size).
   * The converted block is returned to the client.
   * The client uses the returned block locations to form the data pipeline
   * for this block.<br>
   * The methods returns null if there is no partial block at the end.
   * The client is supposed to allocate a new block with the next call.
   *
   * @param fileINode file
   * @return the last block locations if the block is partial or null otherwise
   */
  public LocatedBlock convertLastBlockToUnderConstruction(
      INodeFileUnderConstruction fileINode) throws IOException {
    BlockInfo oldBlock = fileINode.getLastBlock();
    if(oldBlock == null ||
        fileINode.getPreferredBlockSize() == oldBlock.getNumBytes())
      return null;
    assert oldBlock == getStoredBlock(oldBlock) :
      "last block of the file is not in blocksMap";

    DatanodeDescriptor[] targets = getNodes(oldBlock);

    BlockInfoUnderConstruction ucBlock =
      fileINode.setLastBlock(oldBlock, targets);
    blocksMap.replaceBlock(ucBlock);

    // Remove block from replication queue.
    updateNeededReplications(oldBlock, 0, 0);

    // remove this block from the list of pending blocks to be deleted. 
    for (DatanodeDescriptor dd : targets) {
      String datanodeId = dd.getStorageID();
      invalidateBlocks.remove(datanodeId, oldBlock);
    }

    final long fileLength = fileINode.computeContentSummary().getLength();
    final long pos = fileLength - ucBlock.getNumBytes();
    return createLocatedBlock(ucBlock, pos, AccessMode.WRITE);
  }

  /**
   * Get all valid locations of the block
   */
  private List<String> getValidLocations(Block block) {
    ArrayList<String> machineSet =
      new ArrayList<String>(blocksMap.numNodes(block));
    for(Iterator<DatanodeDescriptor> it =
      blocksMap.nodeIterator(block); it.hasNext();) {
      String storageID = it.next().getStorageID();
      // filter invalidate replicas
      if(!invalidateBlocks.contains(storageID, block)) {
        machineSet.add(storageID);
      }
    }
    return machineSet;
  }

  private List<LocatedBlock> createLocatedBlockList(final BlockInfo[] blocks,
      final long offset, final long length, final int nrBlocksToReturn,
      final AccessMode mode) throws IOException {
    int curBlk = 0;
    long curPos = 0, blkSize = 0;
    int nrBlocks = (blocks[0].getNumBytes() == 0) ? 0 : blocks.length;
    for (curBlk = 0; curBlk < nrBlocks; curBlk++) {
      blkSize = blocks[curBlk].getNumBytes();
      assert blkSize > 0 : "Block of size 0";
      if (curPos + blkSize > offset) {
        break;
      }
      curPos += blkSize;
    }

    if (nrBlocks > 0 && curBlk == nrBlocks)   // offset >= end of file
      return Collections.<LocatedBlock>emptyList();

    long endOff = offset + length;
    List<LocatedBlock> results = new ArrayList<LocatedBlock>(blocks.length);
    do {
      results.add(createLocatedBlock(blocks[curBlk], curPos, mode));
      curPos += blocks[curBlk].getNumBytes();
      curBlk++;
    } while (curPos < endOff 
          && curBlk < blocks.length
          && results.size() < nrBlocksToReturn);
    return results;
  }

  private LocatedBlock createLocatedBlock(final BlockInfo blk, final long pos,
    final BlockTokenSecretManager.AccessMode mode) throws IOException {
    final LocatedBlock lb = createLocatedBlock(blk, pos);
    if (mode != null) {
      setBlockToken(lb, mode);
    }
    return lb;
  }

  /** @return a LocatedBlock for the given block */
  private LocatedBlock createLocatedBlock(final BlockInfo blk, final long pos
      ) throws IOException {
    if (blk instanceof BlockInfoUnderConstruction) {
      if (blk.isComplete()) {
        throw new IOException(
            "blk instanceof BlockInfoUnderConstruction && blk.isComplete()"
            + ", blk=" + blk);
      }
      final BlockInfoUnderConstruction uc = (BlockInfoUnderConstruction)blk;
      final DatanodeDescriptor[] locations = uc.getExpectedLocations();
      final ExtendedBlock eb = new ExtendedBlock(namesystem.getBlockPoolId(), blk);
      return new LocatedBlock(eb, locations, pos, false);
    }

    // get block locations
    final int numCorruptNodes = countNodes(blk).corruptReplicas();
    final int numCorruptReplicas = corruptReplicas.numCorruptReplicas(blk);
    if (numCorruptNodes != numCorruptReplicas) {
      LOG.warn("Inconsistent number of corrupt replicas for "
          + blk + " blockMap has " + numCorruptNodes
          + " but corrupt replicas map has " + numCorruptReplicas);
    }

    final int numNodes = blocksMap.numNodes(blk);
    final boolean isCorrupt = numCorruptNodes == numNodes;
    final int numMachines = isCorrupt ? numNodes: numNodes - numCorruptNodes;
    final DatanodeDescriptor[] machines = new DatanodeDescriptor[numMachines];
    if (numMachines > 0) {
      int j = 0;
      for(Iterator<DatanodeDescriptor> it = blocksMap.nodeIterator(blk);
          it.hasNext();) {
        final DatanodeDescriptor d = it.next();
        final boolean replicaCorrupt = corruptReplicas.isReplicaCorrupt(blk, d);
        if (isCorrupt || (!isCorrupt && !replicaCorrupt))
          machines[j++] = d;
      }
    }
    final ExtendedBlock eb = new ExtendedBlock(namesystem.getBlockPoolId(), blk);
    return new LocatedBlock(eb, machines, pos, isCorrupt);
  }

  /** Create a LocatedBlocks. */
  public LocatedBlocks createLocatedBlocks(final BlockInfo[] blocks,
      final long fileSizeExcludeBlocksUnderConstruction,
      final boolean isFileUnderConstruction,
      final long offset, final long length, final boolean needBlockToken
      ) throws IOException {
    assert namesystem.hasReadOrWriteLock();
    if (blocks == null) {
      return null;
    } else if (blocks.length == 0) {
      return new LocatedBlocks(0, isFileUnderConstruction,
          Collections.<LocatedBlock>emptyList(), null, false);
    } else {
      if (LOG.isDebugEnabled()) {
        LOG.debug("blocks = " + java.util.Arrays.asList(blocks));
      }
      final AccessMode mode = needBlockToken? AccessMode.READ: null;
      final List<LocatedBlock> locatedblocks = createLocatedBlockList(
          blocks, offset, length, Integer.MAX_VALUE, mode);

      final BlockInfo last = blocks[blocks.length - 1];
      final long lastPos = last.isComplete()?
          fileSizeExcludeBlocksUnderConstruction - last.getNumBytes()
          : fileSizeExcludeBlocksUnderConstruction;
      final LocatedBlock lastlb = createLocatedBlock(last, lastPos, mode);
      return new LocatedBlocks(
          fileSizeExcludeBlocksUnderConstruction, isFileUnderConstruction,
          locatedblocks, lastlb, last.isComplete());
    }
  }

  /** @return current access keys. */
  public ExportedBlockKeys getBlockKeys() {
    return isBlockTokenEnabled()? blockTokenSecretManager.exportKeys()
        : ExportedBlockKeys.DUMMY_KEYS;
  }

  /** Generate a block token for the located block. */
  public void setBlockToken(final LocatedBlock b,
      final BlockTokenSecretManager.AccessMode mode) throws IOException {
    if (isBlockTokenEnabled()) {
      b.setBlockToken(blockTokenSecretManager.generateToken(b.getBlock(), 
          EnumSet.of(mode)));
    }    
  }

  void addKeyUpdateCommand(final List<DatanodeCommand> cmds,
      final DatanodeDescriptor nodeinfo) {
    // check access key update
    if (isBlockTokenEnabled() && nodeinfo.needKeyUpdate) {
      cmds.add(new KeyUpdateCommand(blockTokenSecretManager.exportKeys()));
      nodeinfo.needKeyUpdate = false;
    }
  }

  /**
   * Clamp the specified replication between the minimum and the maximum
   * replication levels.
   */
  public short adjustReplication(short replication) {
    return replication < minReplication? minReplication
        : replication > maxReplication? maxReplication: replication;
  }

  /**
   * Check whether the replication parameter is within the range
   * determined by system configuration.
   */
   public void verifyReplication(String src,
                          short replication,
                          String clientName) throws IOException {

    if (replication >= minReplication && replication <= maxReplication) {
      //common case. avoid building 'text'
      return;
    }
    
    String text = "file " + src 
      + ((clientName != null) ? " on client " + clientName : "")
      + ".\n"
      + "Requested replication " + replication;

    if (replication > maxReplication)
      throw new IOException(text + " exceeds maximum " + maxReplication);

    if (replication < minReplication)
      throw new IOException(text + " is less than the required minimum " +
                            minReplication);
  }

  /**
   * return a list of blocks & their locations on <code>datanode</code> whose
   * total size is <code>size</code>
   * 
   * @param datanode on which blocks are located
   * @param size total size of blocks
   */
  public BlocksWithLocations getBlocks(DatanodeID datanode, long size
      ) throws IOException {
    namesystem.readLock();
    try {
      namesystem.checkSuperuserPrivilege();
      return getBlocksWithLocations(datanode, size);  
    } finally {
      namesystem.readUnlock();
    }
  }

  /** Get all blocks with location information from a datanode. */
  private BlocksWithLocations getBlocksWithLocations(final DatanodeID datanode,
      final long size) throws UnregisteredNodeException {
    final DatanodeDescriptor node = getDatanodeManager().getDatanode(datanode);
    if (node == null) {
      NameNode.stateChangeLog.warn("BLOCK* getBlocks: "
          + "Asking for blocks from an unrecorded node " + datanode.getName());
      throw new HadoopIllegalArgumentException(
          "Datanode " + datanode.getName() + " not found.");
    }

    int numBlocks = node.numBlocks();
    if(numBlocks == 0) {
      return new BlocksWithLocations(new BlockWithLocations[0]);
    }
    Iterator<BlockInfo> iter = node.getBlockIterator();
    int startBlock = DFSUtil.getRandom().nextInt(numBlocks); // starting from a random block
    // skip blocks
    for(int i=0; i<startBlock; i++) {
      iter.next();
    }
    List<BlockWithLocations> results = new ArrayList<BlockWithLocations>();
    long totalSize = 0;
    BlockInfo curBlock;
    while(totalSize<size && iter.hasNext()) {
      curBlock = iter.next();
      if(!curBlock.isComplete())  continue;
      totalSize += addBlock(curBlock, results);
    }
    if(totalSize<size) {
      iter = node.getBlockIterator(); // start from the beginning
      for(int i=0; i<startBlock&&totalSize<size; i++) {
        curBlock = iter.next();
        if(!curBlock.isComplete())  continue;
        totalSize += addBlock(curBlock, results);
      }
    }

    return new BlocksWithLocations(
        results.toArray(new BlockWithLocations[results.size()]));
  }

   
  /** Remove the blocks associated to the given datanode. */
  void removeBlocksAssociatedTo(final DatanodeDescriptor node) {
    final Iterator<? extends Block> it = node.getBlockIterator();
    while(it.hasNext()) {
      removeStoredBlock(it.next(), node);
    }

    node.resetBlocks();
    invalidateBlocks.remove(node.getStorageID());
  }

  /**
   * Adds block to list of blocks which will be invalidated on specified
   * datanode and log the operation
   */
  void addToInvalidates(final Block block, final DatanodeInfo datanode) {
    invalidateBlocks.add(block, datanode, true);
  }

  /**
   * Adds block to list of blocks which will be invalidated on all its
   * datanodes.
   */
  private void addToInvalidates(Block b) {
    StringBuilder datanodes = new StringBuilder();
    for (Iterator<DatanodeDescriptor> it = blocksMap.nodeIterator(b); it
        .hasNext();) {
      DatanodeDescriptor node = it.next();
      invalidateBlocks.add(b, node, false);
      datanodes.append(node.getName()).append(" ");
    }
    if (datanodes.length() != 0) {
      NameNode.stateChangeLog.info("BLOCK* addToInvalidates: "
          + b + " to " + datanodes.toString());
    }
  }

  /**
   * Mark the block belonging to datanode as corrupt
   * @param blk Block to be marked as corrupt
   * @param dn Datanode which holds the corrupt replica
   */
  public void findAndMarkBlockAsCorrupt(final ExtendedBlock blk,
      final DatanodeInfo dn) throws IOException {
    namesystem.writeLock();
    try {
      final BlockInfo storedBlock = getStoredBlock(blk.getLocalBlock());
      if (storedBlock == null) {
        // Check if the replica is in the blockMap, if not
        // ignore the request for now. This could happen when BlockScanner
        // thread of Datanode reports bad block before Block reports are sent
        // by the Datanode on startup
        NameNode.stateChangeLog.info("BLOCK* findAndMarkBlockAsCorrupt: "
            + blk + " not found.");
        return;
      }
      markBlockAsCorrupt(storedBlock, dn);
    } finally {
      namesystem.writeUnlock();
    }
  }

  private void markBlockAsCorrupt(BlockInfo storedBlock,
                                  DatanodeInfo dn) throws IOException {
    assert storedBlock != null : "storedBlock should not be null";
    DatanodeDescriptor node = getDatanodeManager().getDatanode(dn);
    if (node == null) {
      throw new IOException("Cannot mark block " + 
                            storedBlock.getBlockName() +
                            " as corrupt because datanode " + dn.getName() +
                            " does not exist. ");
    }

    INodeFile inode = storedBlock.getINode();
    if (inode == null) {
      NameNode.stateChangeLog.info("BLOCK markBlockAsCorrupt: " +
                                   "block " + storedBlock +
                                   " could not be marked as corrupt as it" +
                                   " does not belong to any file");
      addToInvalidates(storedBlock, node);
      return;
    } 

    // Add replica to the data-node if it is not already there
    node.addBlock(storedBlock);

    // Add this replica to corruptReplicas Map
    corruptReplicas.addToCorruptReplicasMap(storedBlock, node);
    if (countNodes(storedBlock).liveReplicas() >= inode.getReplication()) {
      // the block is over-replicated so invalidate the replicas immediately
      invalidateBlock(storedBlock, node);
    } else if (namesystem.isPopulatingReplQueues()) {
      // add the block to neededReplication
      updateNeededReplications(storedBlock, -1, 0);
    }
  }

  /**
   * Invalidates the given block on the given datanode.
   */
  private void invalidateBlock(Block blk, DatanodeInfo dn)
      throws IOException {
    NameNode.stateChangeLog.info("BLOCK* invalidateBlock: "
                                 + blk + " on " + dn.getName());
    DatanodeDescriptor node = getDatanodeManager().getDatanode(dn);
    if (node == null) {
      throw new IOException("Cannot invalidate block " + blk
          + " because datanode " + dn.getName() + " does not exist.");
    }

    // Check how many copies we have of the block. If we have at least one
    // copy on a live node, then we can delete it.
    int count = countNodes(blk).liveReplicas();
    if (count >= 1) {
      addToInvalidates(blk, dn);
      removeStoredBlock(blk, node);
      if(NameNode.stateChangeLog.isDebugEnabled()) {
        NameNode.stateChangeLog.debug("BLOCK* invalidateBlocks: "
            + blk + " on " + dn.getName() + " listed for deletion.");
      }
    } else {
      NameNode.stateChangeLog.info("BLOCK* invalidateBlocks: " + blk + " on "
          + dn.getName() + " is the only copy and was not deleted.");
    }
  }

  void updateState() {
    pendingReplicationBlocksCount = pendingReplications.size();
    underReplicatedBlocksCount = neededReplications.size();
    corruptReplicaBlocksCount = corruptReplicas.size();
  }

  /** Return number of under-replicated but not missing blocks */
  public int getUnderReplicatedNotMissingBlocks() {
    return neededReplications.getUnderReplicatedBlockCount();
  }
  
  /**
   * Schedule blocks for deletion at datanodes
   * @param nodesToProcess number of datanodes to schedule deletion work
   * @return total number of block for deletion
   */
  int computeInvalidateWork(int nodesToProcess) {
    final List<String> nodes = invalidateBlocks.getStorageIDs();
    Collections.shuffle(nodes);

    nodesToProcess = Math.min(nodes.size(), nodesToProcess);

    int blockCnt = 0;
    for(int nodeCnt = 0; nodeCnt < nodesToProcess; nodeCnt++ ) {
      blockCnt += invalidateWorkForOneNode(nodes.get(nodeCnt));
    }
    return blockCnt;
  }

  /**
   * Scan blocks in {@link #neededReplications} and assign replication
   * work to data-nodes they belong to.
   *
   * The number of process blocks equals either twice the number of live
   * data-nodes or the number of under-replicated blocks whichever is less.
   *
   * @return number of blocks scheduled for replication during this iteration.
   */
  private int computeReplicationWork(int blocksToProcess) throws IOException {
    List<List<Block>> blocksToReplicate = null;
    namesystem.writeLock();
    try {
      // Choose the blocks to be replicated
      blocksToReplicate = neededReplications
          .chooseUnderReplicatedBlocks(blocksToProcess);
    } finally {
      namesystem.writeUnlock();
    }
    return computeReplicationWorkForBlocks(blocksToReplicate);
  }

  /** Replicate a set of blocks
   *
   * @param blocksToReplicate blocks to be replicated, for each priority
   * @return the number of blocks scheduled for replication
   */
  @VisibleForTesting
  int computeReplicationWorkForBlocks(List<List<Block>> blocksToReplicate) {
    int requiredReplication, numEffectiveReplicas;
    List<DatanodeDescriptor> containingNodes, liveReplicaNodes;
    DatanodeDescriptor srcNode;
    INodeFile fileINode = null;
    int additionalReplRequired;

    int scheduledWork = 0;
    List<ReplicationWork> work = new LinkedList<ReplicationWork>();

    namesystem.writeLock();
    try {
      synchronized (neededReplications) {
        for (int priority = 0; priority < blocksToReplicate.size(); priority++) {
          for (Block block : blocksToReplicate.get(priority)) {
            // block should belong to a file
            fileINode = blocksMap.getINode(block);
            // abandoned block or block reopened for append
            if(fileINode == null || fileINode.isUnderConstruction()) {
              neededReplications.remove(block, priority); // remove from neededReplications
              neededReplications.decrementReplicationIndex(priority);
              continue;
            }

            requiredReplication = fileINode.getReplication();

            // get a source data-node
            containingNodes = new ArrayList<DatanodeDescriptor>();
            liveReplicaNodes = new ArrayList<DatanodeDescriptor>();
            NumberReplicas numReplicas = new NumberReplicas();
            srcNode = chooseSourceDatanode(
                block, containingNodes, liveReplicaNodes, numReplicas);
            if(srcNode == null) // block can not be replicated from any node
              continue;

            assert liveReplicaNodes.size() == numReplicas.liveReplicas();
            // do not schedule more if enough replicas is already pending
            numEffectiveReplicas = numReplicas.liveReplicas() +
                                    pendingReplications.getNumReplicas(block);
      
            if (numEffectiveReplicas >= requiredReplication) {
              if ( (pendingReplications.getNumReplicas(block) > 0) ||
                   (blockHasEnoughRacks(block)) ) {
                neededReplications.remove(block, priority); // remove from neededReplications
                neededReplications.decrementReplicationIndex(priority);
                NameNode.stateChangeLog.info("BLOCK* "
                    + "Removing block " + block
                    + " from neededReplications as it has enough replicas.");
                continue;
              }
            }

            if (numReplicas.liveReplicas() < requiredReplication) {
              additionalReplRequired = requiredReplication
                  - numEffectiveReplicas;
            } else {
              additionalReplRequired = 1; // Needed on a new rack
            }
            work.add(new ReplicationWork(block, fileINode, srcNode,
                containingNodes, liveReplicaNodes, additionalReplRequired,
                priority));
          }
        }
      }
    } finally {
      namesystem.writeUnlock();
    }

    HashMap<Node, Node> excludedNodes
        = new HashMap<Node, Node>();
    for(ReplicationWork rw : work){
      // Exclude all of the containing nodes from being targets.
      // This list includes decommissioning or corrupt nodes.
      excludedNodes.clear();
      for (DatanodeDescriptor dn : rw.containingNodes) {
        excludedNodes.put(dn, dn);
      }

      // choose replication targets: NOT HOLDING THE GLOBAL LOCK
      // It is costly to extract the filename for which chooseTargets is called,
      // so for now we pass in the Inode itself.
      rw.targets = blockplacement.chooseTarget(rw.fileINode,
          rw.additionalReplRequired, rw.srcNode, rw.liveReplicaNodes,
          excludedNodes, rw.block.getNumBytes());
    }

    namesystem.writeLock();
    try {
      for(ReplicationWork rw : work){
        DatanodeDescriptor[] targets = rw.targets;
        if(targets == null || targets.length == 0){
          rw.targets = null;
          continue;
        }

        synchronized (neededReplications) {
          Block block = rw.block;
          int priority = rw.priority;
          // Recheck since global lock was released
          // block should belong to a file
          fileINode = blocksMap.getINode(block);
          // abandoned block or block reopened for append
          if(fileINode == null || fileINode.isUnderConstruction()) {
            neededReplications.remove(block, priority); // remove from neededReplications
            rw.targets = null;
            neededReplications.decrementReplicationIndex(priority);
            continue;
          }
          requiredReplication = fileINode.getReplication();

          // do not schedule more if enough replicas is already pending
          NumberReplicas numReplicas = countNodes(block);
          numEffectiveReplicas = numReplicas.liveReplicas() +
            pendingReplications.getNumReplicas(block);

          if (numEffectiveReplicas >= requiredReplication) {
            if ( (pendingReplications.getNumReplicas(block) > 0) ||
                 (blockHasEnoughRacks(block)) ) {
              neededReplications.remove(block, priority); // remove from neededReplications
              neededReplications.decrementReplicationIndex(priority);
              rw.targets = null;
              NameNode.stateChangeLog.info("BLOCK* "
                  + "Removing block " + block
                  + " from neededReplications as it has enough replicas.");
              continue;
            }
          }

          if ( (numReplicas.liveReplicas() >= requiredReplication) &&
               (!blockHasEnoughRacks(block)) ) {
            if (rw.srcNode.getNetworkLocation().equals(targets[0].getNetworkLocation())) {
              //No use continuing, unless a new rack in this case
              continue;
            }
          }

          // Add block to the to be replicated list
          rw.srcNode.addBlockToBeReplicated(block, targets);
          scheduledWork++;

          for (DatanodeDescriptor dn : targets) {
            dn.incBlocksScheduled();
          }

          // Move the block-replication into a "pending" state.
          // The reason we use 'pending' is so we can retry
          // replications that fail after an appropriate amount of time.
          pendingReplications.add(block, targets.length);
          if(NameNode.stateChangeLog.isDebugEnabled()) {
            NameNode.stateChangeLog.debug(
                "BLOCK* block " + block
                + " is moved from neededReplications to pendingReplications");
          }

          // remove from neededReplications
          if(numEffectiveReplicas + targets.length >= requiredReplication) {
            neededReplications.remove(block, priority); // remove from neededReplications
            neededReplications.decrementReplicationIndex(priority);
          }
        }
      }
    } finally {
      namesystem.writeUnlock();
    }

    if (NameNode.stateChangeLog.isInfoEnabled()) {
      // log which blocks have been scheduled for replication
      for(ReplicationWork rw : work){
        DatanodeDescriptor[] targets = rw.targets;
        if (targets != null && targets.length != 0) {
          StringBuilder targetList = new StringBuilder("datanode(s)");
          for (int k = 0; k < targets.length; k++) {
            targetList.append(' ');
            targetList.append(targets[k].getName());
          }
          NameNode.stateChangeLog.info(
                  "BLOCK* ask "
                  + rw.srcNode.getName() + " to replicate "
                  + rw.block + " to " + targetList);
        }
      }
    }
    if(NameNode.stateChangeLog.isDebugEnabled()) {
        NameNode.stateChangeLog.debug(
          "BLOCK* neededReplications = " + neededReplications.size()
          + " pendingReplications = " + pendingReplications.size());
    }

    return scheduledWork;
  }

  /**
   * Choose target datanodes according to the replication policy.
   * @throws IOException if the number of targets < minimum replication.
   * @see BlockPlacementPolicy#chooseTarget(String, int, DatanodeDescriptor, HashMap, long)
   */
  public DatanodeDescriptor[] chooseTarget(final String src,
      final int numOfReplicas, final DatanodeDescriptor client,
      final HashMap<Node, Node> excludedNodes,
      final long blocksize) throws IOException {
    // choose targets for the new block to be allocated.
    final DatanodeDescriptor targets[] = blockplacement.chooseTarget(
        src, numOfReplicas, client, excludedNodes, blocksize);
    if (targets.length < minReplication) {
      throw new IOException("File " + src + " could only be replicated to "
          + targets.length + " nodes instead of minReplication (="
          + minReplication + ").  There are "
          + getDatanodeManager().getNetworkTopology().getNumOfLeaves()
          + " datanode(s) running and "
          + (excludedNodes == null? "no": excludedNodes.size())
          + " node(s) are excluded in this operation.");
    }
    return targets;
  }

  /**
   * Parse the data-nodes the block belongs to and choose one,
   * which will be the replication source.
   *
   * We prefer nodes that are in DECOMMISSION_INPROGRESS state to other nodes
   * since the former do not have write traffic and hence are less busy.
   * We do not use already decommissioned nodes as a source.
   * Otherwise we choose a random node among those that did not reach their
   * replication limit.
   *
   * In addition form a list of all nodes containing the block
   * and calculate its replication numbers.
   */
  private DatanodeDescriptor chooseSourceDatanode(
                                    Block block,
                                    List<DatanodeDescriptor> containingNodes,
                                    List<DatanodeDescriptor> nodesContainingLiveReplicas,
                                    NumberReplicas numReplicas) {
    containingNodes.clear();
    nodesContainingLiveReplicas.clear();
    DatanodeDescriptor srcNode = null;
    int live = 0;
    int decommissioned = 0;
    int corrupt = 0;
    int excess = 0;
    Iterator<DatanodeDescriptor> it = blocksMap.nodeIterator(block);
    Collection<DatanodeDescriptor> nodesCorrupt = corruptReplicas.getNodes(block);
    while(it.hasNext()) {
      DatanodeDescriptor node = it.next();
      LightWeightLinkedSet<Block> excessBlocks =
        excessReplicateMap.get(node.getStorageID());
      if ((nodesCorrupt != null) && (nodesCorrupt.contains(node)))
        corrupt++;
      else if (node.isDecommissionInProgress() || node.isDecommissioned())
        decommissioned++;
      else if (excessBlocks != null && excessBlocks.contains(block)) {
        excess++;
      } else {
        nodesContainingLiveReplicas.add(node);
        live++;
      }
      containingNodes.add(node);
      // Check if this replica is corrupt
      // If so, do not select the node as src node
      if ((nodesCorrupt != null) && nodesCorrupt.contains(node))
        continue;
      if(node.getNumberOfBlocksToBeReplicated() >= maxReplicationStreams)
        continue; // already reached replication limit
      // the block must not be scheduled for removal on srcNode
      if(excessBlocks != null && excessBlocks.contains(block))
        continue;
      // never use already decommissioned nodes
      if(node.isDecommissioned())
        continue;
      // we prefer nodes that are in DECOMMISSION_INPROGRESS state
      if(node.isDecommissionInProgress() || srcNode == null) {
        srcNode = node;
        continue;
      }
      if(srcNode.isDecommissionInProgress())
        continue;
      // switch to a different node randomly
      // this to prevent from deterministically selecting the same node even
      // if the node failed to replicate the block on previous iterations
      if(DFSUtil.getRandom().nextBoolean())
        srcNode = node;
    }
    if(numReplicas != null)
      numReplicas.initialize(live, decommissioned, corrupt, excess);
    return srcNode;
  }

  /**
   * If there were any replication requests that timed out, reap them
   * and put them back into the neededReplication queue
   */
  private void processPendingReplications() {
    Block[] timedOutItems = pendingReplications.getTimedOutBlocks();
    if (timedOutItems != null) {
      namesystem.writeLock();
      try {
        for (int i = 0; i < timedOutItems.length; i++) {
          NumberReplicas num = countNodes(timedOutItems[i]);
          if (isNeededReplication(timedOutItems[i], getReplication(timedOutItems[i]),
                                 num.liveReplicas())) {
            neededReplications.add(timedOutItems[i],
                                   num.liveReplicas(),
                                   num.decommissionedReplicas(),
                                   getReplication(timedOutItems[i]));
          }
        }
      } finally {
        namesystem.writeUnlock();
      }
      /* If we know the target datanodes where the replication timedout,
       * we could invoke decBlocksScheduled() on it. Its ok for now.
       */
    }
  }
  
  /**
   * StatefulBlockInfo is used to build the "toUC" list, which is a list of
   * updates to the information about under-construction blocks.
   * Besides the block in question, it provides the ReplicaState
   * reported by the datanode in the block report. 
   */
  private static class StatefulBlockInfo {
    final BlockInfoUnderConstruction storedBlock;
    final ReplicaState reportedState;
    
    StatefulBlockInfo(BlockInfoUnderConstruction storedBlock, 
        ReplicaState reportedState) {
      this.storedBlock = storedBlock;
      this.reportedState = reportedState;
    }
  }

  /**
   * The given datanode is reporting all its blocks.
   * Update the (machine-->blocklist) and (block-->machinelist) maps.
   */
  public void processReport(final DatanodeID nodeID, final String poolId,
      final BlockListAsLongs newReport) throws IOException {
    namesystem.writeLock();
    final long startTime = Util.now(); //after acquiring write lock
    final long endTime;
    try {
      final DatanodeDescriptor node = datanodeManager.getDatanode(nodeID);
      if (node == null || !node.isAlive) {
        throw new IOException("ProcessReport from dead or unregistered node: "
                              + nodeID.getName());
      }

      // To minimize startup time, we discard any second (or later) block reports
      // that we receive while still in startup phase.
      if (namesystem.isInStartupSafeMode() && node.numBlocks() > 0) {
        NameNode.stateChangeLog.info("BLOCK* processReport: "
            + "discarded non-initial block report from " + nodeID.getName()
            + " because namenode still in startup phase");
        return;
      }

      if (node.numBlocks() == 0) {
        // The first block report can be processed a lot more efficiently than
        // ordinary block reports.  This shortens restart times.
        processFirstBlockReport(node, newReport);
      } else {
        processReport(node, newReport);
      }
    } finally {
      endTime = Util.now();
      namesystem.writeUnlock();
    }

    // Log the block report processing stats from Namenode perspective
    NameNode.getNameNodeMetrics().addBlockReport((int) (endTime - startTime));
    NameNode.stateChangeLog.info("BLOCK* processReport: from "
        + nodeID.getName() + ", blocks: " + newReport.getNumberOfBlocks()
        + ", processing time: " + (endTime - startTime) + " msecs");
  }

  private void processReport(final DatanodeDescriptor node,
      final BlockListAsLongs report) throws IOException {
    // Normal case:
    // Modify the (block-->datanode) map, according to the difference
    // between the old and new block report.
    //
    Collection<BlockInfo> toAdd = new LinkedList<BlockInfo>();
    Collection<Block> toRemove = new LinkedList<Block>();
    Collection<Block> toInvalidate = new LinkedList<Block>();
    Collection<BlockInfo> toCorrupt = new LinkedList<BlockInfo>();
    Collection<StatefulBlockInfo> toUC = new LinkedList<StatefulBlockInfo>();
    reportDiff(node, report, toAdd, toRemove, toInvalidate, toCorrupt, toUC);

    // Process the blocks on each queue
    for (StatefulBlockInfo b : toUC) { 
      addStoredBlockUnderConstruction(b.storedBlock, node, b.reportedState);
    }
    for (Block b : toRemove) {
      removeStoredBlock(b, node);
    }
    for (BlockInfo b : toAdd) {
      addStoredBlock(b, node, null, true);
    }
    for (Block b : toInvalidate) {
      NameNode.stateChangeLog.info("BLOCK* processReport: block "
          + b + " on " + node.getName() + " size " + b.getNumBytes()
          + " does not belong to any file.");
      addToInvalidates(b, node);
    }
    for (BlockInfo b : toCorrupt) {
      markBlockAsCorrupt(b, node);
    }
  }

  /**
   * processFirstBlockReport is intended only for processing "initial" block
   * reports, the first block report received from a DN after it registers.
   * It just adds all the valid replicas to the datanode, without calculating 
   * a toRemove list (since there won't be any).  It also silently discards 
   * any invalid blocks, thereby deferring their processing until 
   * the next block report.
   * @param node - DatanodeDescriptor of the node that sent the report
   * @param report - the initial block report, to be processed
   * @throws IOException 
   */
  private void processFirstBlockReport(final DatanodeDescriptor node,
      final BlockListAsLongs report) throws IOException {
    if (report == null) return;
    assert (namesystem.hasWriteLock());
    assert (node.numBlocks() == 0);
    BlockReportIterator itBR = report.getBlockReportIterator();

    while(itBR.hasNext()) {
      Block iblk = itBR.next();
      ReplicaState reportedState = itBR.getCurrentReplicaState();
      BlockInfo storedBlock = blocksMap.getStoredBlock(iblk);
      // If block does not belong to any file, we are done.
      if (storedBlock == null) continue;
      
      // If block is corrupt, mark it and continue to next block.
      BlockUCState ucState = storedBlock.getBlockUCState();
      if (isReplicaCorrupt(iblk, reportedState, storedBlock, ucState, node)) {
        markBlockAsCorrupt(storedBlock, node);
        continue;
      }
      
      // If block is under construction, add this replica to its list
      if (isBlockUnderConstruction(storedBlock, ucState, reportedState)) {
        ((BlockInfoUnderConstruction)storedBlock).addReplicaIfNotPresent(
            node, iblk, reportedState);
        //and fall through to next clause
      }      
      //add replica if appropriate
      if (reportedState == ReplicaState.FINALIZED) {
        addStoredBlockImmediate(storedBlock, node);
      }
    }
  }

  private void reportDiff(DatanodeDescriptor dn, 
      BlockListAsLongs newReport, 
      Collection<BlockInfo> toAdd,              // add to DatanodeDescriptor
      Collection<Block> toRemove,           // remove from DatanodeDescriptor
      Collection<Block> toInvalidate,       // should be removed from DN
      Collection<BlockInfo> toCorrupt,      // add to corrupt replicas list
      Collection<StatefulBlockInfo> toUC) { // add to under-construction list
    // place a delimiter in the list which separates blocks 
    // that have been reported from those that have not
    BlockInfo delimiter = new BlockInfo(new Block(), 1);
    boolean added = dn.addBlock(delimiter);
    assert added : "Delimiting block cannot be present in the node";
    int headIndex = 0; //currently the delimiter is in the head of the list
    int curIndex;

    if (newReport == null)
      newReport = new BlockListAsLongs();
    // scan the report and process newly reported blocks
    BlockReportIterator itBR = newReport.getBlockReportIterator();
    while(itBR.hasNext()) {
      Block iblk = itBR.next();
      ReplicaState iState = itBR.getCurrentReplicaState();
      BlockInfo storedBlock = processReportedBlock(dn, iblk, iState,
                                  toAdd, toInvalidate, toCorrupt, toUC);
      // move block to the head of the list
      if (storedBlock != null && (curIndex = storedBlock.findDatanode(dn)) >= 0) {
        headIndex = dn.moveBlockToHead(storedBlock, curIndex, headIndex);
      }
    }
    // collect blocks that have not been reported
    // all of them are next to the delimiter
    Iterator<? extends Block> it = new DatanodeDescriptor.BlockIterator(
        delimiter.getNext(0), dn);
    while(it.hasNext())
      toRemove.add(it.next());
    dn.removeBlock(delimiter);
  }

  /**
   * Process a block replica reported by the data-node.
   * No side effects except adding to the passed-in Collections.
   * 
   * <ol>
   * <li>If the block is not known to the system (not in blocksMap) then the
   * data-node should be notified to invalidate this block.</li>
   * <li>If the reported replica is valid that is has the same generation stamp
   * and length as recorded on the name-node, then the replica location should
   * be added to the name-node.</li>
   * <li>If the reported replica is not valid, then it is marked as corrupt,
   * which triggers replication of the existing valid replicas.
   * Corrupt replicas are removed from the system when the block
   * is fully replicated.</li>
   * <li>If the reported replica is for a block currently marked "under
   * construction" in the NN, then it should be added to the 
   * BlockInfoUnderConstruction's list of replicas.</li>
   * </ol>
   * 
   * @param dn descriptor for the datanode that made the report
   * @param block reported block replica
   * @param reportedState reported replica state
   * @param toAdd add to DatanodeDescriptor
   * @param toInvalidate missing blocks (not in the blocks map)
   *        should be removed from the data-node
   * @param toCorrupt replicas with unexpected length or generation stamp;
   *        add to corrupt replicas
   * @param toUC replicas of blocks currently under construction
   * @return
   */
  private BlockInfo processReportedBlock(final DatanodeDescriptor dn, 
      final Block block, final ReplicaState reportedState, 
      final Collection<BlockInfo> toAdd, 
      final Collection<Block> toInvalidate, 
      final Collection<BlockInfo> toCorrupt,
      final Collection<StatefulBlockInfo> toUC) {
    
    if(LOG.isDebugEnabled()) {
      LOG.debug("Reported block " + block
          + " on " + dn.getName() + " size " + block.getNumBytes()
          + " replicaState = " + reportedState);
    }
  
    // find block by blockId
    BlockInfo storedBlock = blocksMap.getStoredBlock(block);
    if(storedBlock == null) {
      // If blocksMap does not contain reported block id,
      // the replica should be removed from the data-node.
      toInvalidate.add(new Block(block));
      return null;
    }
    BlockUCState ucState = storedBlock.getBlockUCState();
    
    // Block is on the NN
    if(LOG.isDebugEnabled()) {
      LOG.debug("In memory blockUCState = " + ucState);
    }

    // Ignore replicas already scheduled to be removed from the DN
    if(invalidateBlocks.contains(dn.getStorageID(), block)) {
      assert storedBlock.findDatanode(dn) < 0 : "Block " + block
        + " in invalidated blocks set should not appear in DN " + dn;
      return storedBlock;
    }

    if (isReplicaCorrupt(block, reportedState, storedBlock, ucState, dn)) {
      toCorrupt.add(storedBlock);
      return storedBlock;
    }

    if (isBlockUnderConstruction(storedBlock, ucState, reportedState)) {
      toUC.add(new StatefulBlockInfo(
          (BlockInfoUnderConstruction)storedBlock, reportedState));
      return storedBlock;
    }

    //add replica if appropriate
    if (reportedState == ReplicaState.FINALIZED
        && storedBlock.findDatanode(dn) < 0) {
      toAdd.add(storedBlock);
    }
    return storedBlock;
  }

  /*
   * The next two methods test the various cases under which we must conclude
   * the replica is corrupt, or under construction.  These are laid out
   * as switch statements, on the theory that it is easier to understand
   * the combinatorics of reportedState and ucState that way.  It should be
   * at least as efficient as boolean expressions.
   */
  private boolean isReplicaCorrupt(Block iblk, ReplicaState reportedState, 
      BlockInfo storedBlock, BlockUCState ucState, 
      DatanodeDescriptor dn) {
    switch(reportedState) {
    case FINALIZED:
      switch(ucState) {
      case COMPLETE:
      case COMMITTED:
        return (storedBlock.getGenerationStamp() != iblk.getGenerationStamp()
            || storedBlock.getNumBytes() != iblk.getNumBytes());
      default:
        return false;
      }
    case RBW:
    case RWR:
      if (!storedBlock.isComplete()) {
        return false;
      } else if (storedBlock.getGenerationStamp() != iblk.getGenerationStamp()) {
        return true;
      } else { // COMPLETE block, same genstamp
        if (reportedState == ReplicaState.RBW) {
          // If it's a RBW report for a COMPLETE block, it may just be that
          // the block report got a little bit delayed after the pipeline
          // closed. So, ignore this report, assuming we will get a
          // FINALIZED replica later. See HDFS-2791
          LOG.info("Received an RBW replica for block " + storedBlock +
              " on " + dn.getName() + ": ignoring it, since the block is " +
              "complete with the same generation stamp.");
          return false;
        } else {
          return true;
        }
      }
    case RUR:       // should not be reported
    case TEMPORARY: // should not be reported
    default:
      LOG.warn("Unexpected replica state " + reportedState
          + " for block: " + storedBlock + 
          " on " + dn.getName() + " size " + storedBlock.getNumBytes());
      return true;
    }
  }

  private boolean isBlockUnderConstruction(BlockInfo storedBlock, 
      BlockUCState ucState, ReplicaState reportedState) {
    switch(reportedState) {
    case FINALIZED:
      switch(ucState) {
      case UNDER_CONSTRUCTION:
      case UNDER_RECOVERY:
        return true;
      default:
        return false;
      }
    case RBW:
    case RWR:
      return (!storedBlock.isComplete());
    case RUR:       // should not be reported                                                                                             
    case TEMPORARY: // should not be reported                                                                                             
    default:
      return false;
    }
  }
  
  void addStoredBlockUnderConstruction(
      BlockInfoUnderConstruction block, 
      DatanodeDescriptor node, 
      ReplicaState reportedState) 
  throws IOException {
    block.addReplicaIfNotPresent(node, block, reportedState);
    if (reportedState == ReplicaState.FINALIZED && block.findDatanode(node) < 0) {
      addStoredBlock(block, node, null, true);
    }
  }
  
  /**
   * Faster version of {@link addStoredBlock()}, intended for use with 
   * initial block report at startup.  If not in startup safe mode, will
   * call standard addStoredBlock().
   * Assumes this method is called "immediately" so there is no need to
   * refresh the storedBlock from blocksMap.
   * Doesn't handle underReplication/overReplication, or worry about
   * pendingReplications or corruptReplicas, because it's in startup safe mode.
   * Doesn't log every block, because there are typically millions of them.
   * @throws IOException
   */
  private void addStoredBlockImmediate(BlockInfo storedBlock,
                               DatanodeDescriptor node)
  throws IOException {
    assert (storedBlock != null && namesystem.hasWriteLock());
    if (!namesystem.isInStartupSafeMode() 
        || namesystem.isPopulatingReplQueues()) {
      addStoredBlock(storedBlock, node, null, false);
      return;
    }

    // just add it
    node.addBlock(storedBlock);

    // Now check for completion of blocks and safe block count
    int numCurrentReplica = countLiveNodes(storedBlock);
    if (storedBlock.getBlockUCState() == BlockUCState.COMMITTED
        && numCurrentReplica >= minReplication)
      storedBlock = completeBlock(storedBlock.getINode(), storedBlock);

    // check whether safe replication is reached for the block
    // only complete blocks are counted towards that
    if(storedBlock.isComplete())
      namesystem.incrementSafeBlockCount(numCurrentReplica);
  }

  /**
   * Modify (block-->datanode) map. Remove block from set of
   * needed replications if this takes care of the problem.
   * @return the block that is stored in blockMap.
   */
  private Block addStoredBlock(final BlockInfo block,
                               DatanodeDescriptor node,
                               DatanodeDescriptor delNodeHint,
                               boolean logEveryBlock)
  throws IOException {
    assert block != null && namesystem.hasWriteLock();
    BlockInfo storedBlock;
    if (block instanceof BlockInfoUnderConstruction) {
      //refresh our copy in case the block got completed in another thread
      storedBlock = blocksMap.getStoredBlock(block);
    } else {
      storedBlock = block;
    }
    if (storedBlock == null || storedBlock.getINode() == null) {
      // If this block does not belong to anyfile, then we are done.
      NameNode.stateChangeLog.info("BLOCK* addStoredBlock: " + block + " on "
          + node.getName() + " size " + block.getNumBytes()
          + " but it does not belong to any file.");
      // we could add this block to invalidate set of this datanode.
      // it will happen in next block report otherwise.
      return block;
    }
    assert storedBlock != null : "Block must be stored by now";
    INodeFile fileINode = storedBlock.getINode();
    assert fileINode != null : "Block must belong to a file";

    // add block to the datanode
    boolean added = node.addBlock(storedBlock);

    int curReplicaDelta;
    if (added) {
      curReplicaDelta = 1;
      if (logEveryBlock) {
        NameNode.stateChangeLog.info("BLOCK* addStoredBlock: "
            + "blockMap updated: " + node.getName() + " is added to " + 
            storedBlock + " size " + storedBlock.getNumBytes());
      }
    } else {
      curReplicaDelta = 0;
      NameNode.stateChangeLog.warn("BLOCK* addStoredBlock: "
          + "Redundant addStoredBlock request received for " + storedBlock
          + " on " + node.getName() + " size " + storedBlock.getNumBytes());
    }

    // Now check for completion of blocks and safe block count
    NumberReplicas num = countNodes(storedBlock);
    int numLiveReplicas = num.liveReplicas();
    int numCurrentReplica = numLiveReplicas
      + pendingReplications.getNumReplicas(storedBlock);

    if(storedBlock.getBlockUCState() == BlockUCState.COMMITTED &&
        numLiveReplicas >= minReplication)
      storedBlock = completeBlock(fileINode, storedBlock);

    // check whether safe replication is reached for the block
    // only complete blocks are counted towards that
    // Is no-op if not in safe mode.
    if(storedBlock.isComplete())
      namesystem.incrementSafeBlockCount(numCurrentReplica);

    // if file is under construction, then done for now
    if (fileINode.isUnderConstruction()) {
      return storedBlock;
    }

    // do not try to handle over/under-replicated blocks during safe mode
    if (!namesystem.isPopulatingReplQueues()) {
      return storedBlock;
    }

    // handle underReplication/overReplication
    short fileReplication = fileINode.getReplication();
    if (!isNeededReplication(storedBlock, fileReplication, numCurrentReplica)) {
      neededReplications.remove(storedBlock, numCurrentReplica,
          num.decommissionedReplicas(), fileReplication);
    } else {
      updateNeededReplications(storedBlock, curReplicaDelta, 0);
    }
    if (numCurrentReplica > fileReplication) {
      processOverReplicatedBlock(storedBlock, fileReplication, node, delNodeHint);
    }
    // If the file replication has reached desired value
    // we can remove any corrupt replicas the block may have
    int corruptReplicasCount = corruptReplicas.numCorruptReplicas(storedBlock);
    int numCorruptNodes = num.corruptReplicas();
    if (numCorruptNodes != corruptReplicasCount) {
      LOG.warn("Inconsistent number of corrupt replicas for " +
          storedBlock + "blockMap has " + numCorruptNodes + 
          " but corrupt replicas map has " + corruptReplicasCount);
    }
    if ((corruptReplicasCount > 0) && (numLiveReplicas >= fileReplication))
      invalidateCorruptReplicas(storedBlock);
    return storedBlock;
  }

  /**
   * Invalidate corrupt replicas.
   * <p>
   * This will remove the replicas from the block's location list,
   * add them to {@link #invalidateBlocks} so that they could be further
   * deleted from the respective data-nodes,
   * and remove the block from corruptReplicasMap.
   * <p>
   * This method should be called when the block has sufficient
   * number of live replicas.
   *
   * @param blk Block whose corrupt replicas need to be invalidated
   */
  private void invalidateCorruptReplicas(Block blk) {
    Collection<DatanodeDescriptor> nodes = corruptReplicas.getNodes(blk);
    boolean gotException = false;
    if (nodes == null)
      return;
    // make a copy of the array of nodes in order to avoid
    // ConcurrentModificationException, when the block is removed from the node
    DatanodeDescriptor[] nodesCopy = nodes.toArray(new DatanodeDescriptor[0]);
    for (DatanodeDescriptor node : nodesCopy) {
      try {
        invalidateBlock(blk, node);
      } catch (IOException e) {
        NameNode.stateChangeLog.info("NameNode.invalidateCorruptReplicas " +
                                      "error in deleting bad block " + blk +
                                      " on " + node + e);
        gotException = true;
      }
    }
    // Remove the block from corruptReplicasMap
    if (!gotException)
      corruptReplicas.removeFromCorruptReplicasMap(blk);
  }

  /**
   * For each block in the name-node verify whether it belongs to any file,
   * over or under replicated. Place it into the respective queue.
   */
  public void processMisReplicatedBlocks() {
    assert namesystem.hasWriteLock();

    long nrInvalid = 0, nrOverReplicated = 0, nrUnderReplicated = 0,
         nrUnderConstruction = 0;
    neededReplications.clear();
    for (BlockInfo block : blocksMap.getBlocks()) {
      INodeFile fileINode = block.getINode();
      if (fileINode == null) {
        // block does not belong to any file
        nrInvalid++;
        addToInvalidates(block);
        continue;
      }
      if (!block.isComplete()) {
        // Incomplete blocks are never considered mis-replicated --
        // they'll be reached when they are completed or recovered.
        nrUnderConstruction++;
        continue;
      }
      // calculate current replication
      short expectedReplication = fileINode.getReplication();
      NumberReplicas num = countNodes(block);
      int numCurrentReplica = num.liveReplicas();
      // add to under-replicated queue if need to be
      if (isNeededReplication(block, expectedReplication, numCurrentReplica)) {
        if (neededReplications.add(block, numCurrentReplica, num
            .decommissionedReplicas(), expectedReplication)) {
          nrUnderReplicated++;
        }
      }

      if (numCurrentReplica > expectedReplication) {
        // over-replicated block
        nrOverReplicated++;
        processOverReplicatedBlock(block, expectedReplication, null, null);
      }
    }

    LOG.info("Total number of blocks            = " + blocksMap.size());
    LOG.info("Number of invalid blocks          = " + nrInvalid);
    LOG.info("Number of under-replicated blocks = " + nrUnderReplicated);
    LOG.info("Number of  over-replicated blocks = " + nrOverReplicated);
    LOG.info("Number of blocks being written    = " + nrUnderConstruction);
  }

  /** Set replication for the blocks. */
  public void setReplication(final short oldRepl, final short newRepl,
      final String src, final Block... blocks) throws IOException {
    if (newRepl == oldRepl) {
      return;
    }

    // update needReplication priority queues
    for(Block b : blocks) {
      updateNeededReplications(b, 0, newRepl-oldRepl);
    }
      
    if (oldRepl > newRepl) {
      // old replication > the new one; need to remove copies
      LOG.info("Decreasing replication from " + oldRepl + " to " + newRepl
          + " for " + src);
      for(Block b : blocks) {
        processOverReplicatedBlock(b, newRepl, null, null);
      }
    } else { // replication factor is increased
      LOG.info("Increasing replication from " + oldRepl + " to " + newRepl
          + " for " + src);
    }
  }

  /**
   * Find how many of the containing nodes are "extra", if any.
   * If there are any extras, call chooseExcessReplicates() to
   * mark them in the excessReplicateMap.
   */
  private void processOverReplicatedBlock(final Block block,
      final short replication, final DatanodeDescriptor addedNode,
      DatanodeDescriptor delNodeHint) {
    assert namesystem.hasWriteLock();
    if (addedNode == delNodeHint) {
      delNodeHint = null;
    }
    Collection<DatanodeDescriptor> nonExcess = new ArrayList<DatanodeDescriptor>();
    Collection<DatanodeDescriptor> corruptNodes = corruptReplicas
        .getNodes(block);
    for (Iterator<DatanodeDescriptor> it = blocksMap.nodeIterator(block);
         it.hasNext();) {
      DatanodeDescriptor cur = it.next();
      LightWeightLinkedSet<Block> excessBlocks = excessReplicateMap.get(cur
          .getStorageID());
      if (excessBlocks == null || !excessBlocks.contains(block)) {
        if (!cur.isDecommissionInProgress() && !cur.isDecommissioned()) {
          // exclude corrupt replicas
          if (corruptNodes == null || !corruptNodes.contains(cur)) {
            nonExcess.add(cur);
          }
        }
      }
    }
    chooseExcessReplicates(nonExcess, block, replication, 
        addedNode, delNodeHint, blockplacement);
  }


  /**
   * We want "replication" replicates for the block, but we now have too many.  
   * In this method, copy enough nodes from 'srcNodes' into 'dstNodes' such that:
   *
   * srcNodes.size() - dstNodes.size() == replication
   *
   * We pick node that make sure that replicas are spread across racks and
   * also try hard to pick one with least free space.
   * The algorithm is first to pick a node with least free space from nodes
   * that are on a rack holding more than one replicas of the block.
   * So removing such a replica won't remove a rack. 
   * If no such a node is available,
   * then pick a node with least free space
   */
  private void chooseExcessReplicates(Collection<DatanodeDescriptor> nonExcess, 
                              Block b, short replication,
                              DatanodeDescriptor addedNode,
                              DatanodeDescriptor delNodeHint,
                              BlockPlacementPolicy replicator) {
    assert namesystem.hasWriteLock();
    // first form a rack to datanodes map and
    INodeFile inode = getINode(b);
    final Map<String, List<DatanodeDescriptor>> rackMap
        = new HashMap<String, List<DatanodeDescriptor>>();
    for(final Iterator<DatanodeDescriptor> iter = nonExcess.iterator();
        iter.hasNext(); ) {
      final DatanodeDescriptor node = iter.next();
      final String rackName = node.getNetworkLocation();
      List<DatanodeDescriptor> datanodeList = rackMap.get(rackName);
      if (datanodeList == null) {
        datanodeList = new ArrayList<DatanodeDescriptor>();
        rackMap.put(rackName, datanodeList);
      }
      datanodeList.add(node);
    }
    
    // split nodes into two sets
    // priSet contains nodes on rack with more than one replica
    // remains contains the remaining nodes
    final List<DatanodeDescriptor> priSet = new ArrayList<DatanodeDescriptor>();
    final List<DatanodeDescriptor> remains = new ArrayList<DatanodeDescriptor>();
    for(List<DatanodeDescriptor> datanodeList : rackMap.values()) {
      if (datanodeList.size() == 1 ) {
        remains.add(datanodeList.get(0));
      } else {
        priSet.addAll(datanodeList);
      }
    }
    
    // pick one node to delete that favors the delete hint
    // otherwise pick one with least space from priSet if it is not empty
    // otherwise one node with least space from remains
    boolean firstOne = true;
    while (nonExcess.size() - replication > 0) {
      // check if we can delete delNodeHint
      final DatanodeInfo cur;
      if (firstOne && delNodeHint !=null && nonExcess.contains(delNodeHint)
          && (priSet.contains(delNodeHint)
              || (addedNode != null && !priSet.contains(addedNode))) ) {
        cur = delNodeHint;
      } else { // regular excessive replica removal
        cur = replicator.chooseReplicaToDelete(inode, b, replication,
            priSet, remains);
      }
      firstOne = false;

      // adjust rackmap, priSet, and remains
      String rack = cur.getNetworkLocation();
      final List<DatanodeDescriptor> datanodes = rackMap.get(rack);
      datanodes.remove(cur);
      if (datanodes.isEmpty()) {
        rackMap.remove(rack);
      }
      if (priSet.remove(cur)) {
        if (datanodes.size() == 1) {
          priSet.remove(datanodes.get(0));
          remains.add(datanodes.get(0));
        }
      } else {
        remains.remove(cur);
      }

      nonExcess.remove(cur);
      addToExcessReplicate(cur, b);

      //
      // The 'excessblocks' tracks blocks until we get confirmation
      // that the datanode has deleted them; the only way we remove them
      // is when we get a "removeBlock" message.  
      //
      // The 'invalidate' list is used to inform the datanode the block 
      // should be deleted.  Items are removed from the invalidate list
      // upon giving instructions to the namenode.
      //
      addToInvalidates(b, cur);
      NameNode.stateChangeLog.info("BLOCK* chooseExcessReplicates: "
                +"("+cur.getName()+", "+b+") is added to invalidated blocks set.");
    }
  }

  private void addToExcessReplicate(DatanodeInfo dn, Block block) {
    assert namesystem.hasWriteLock();
    LightWeightLinkedSet<Block> excessBlocks = excessReplicateMap.get(dn.getStorageID());
    if (excessBlocks == null) {
      excessBlocks = new LightWeightLinkedSet<Block>();
      excessReplicateMap.put(dn.getStorageID(), excessBlocks);
    }
    if (excessBlocks.add(block)) {
      excessBlocksCount++;
      if(NameNode.stateChangeLog.isDebugEnabled()) {
        NameNode.stateChangeLog.debug("BLOCK* addToExcessReplicate:"
            + " (" + dn.getName() + ", " + block
            + ") is added to excessReplicateMap");
      }
    }
  }

  /**
   * Modify (block-->datanode) map. Possibly generate replication tasks, if the
   * removed block is still valid.
   */
  public void removeStoredBlock(Block block, DatanodeDescriptor node) {
    if(NameNode.stateChangeLog.isDebugEnabled()) {
      NameNode.stateChangeLog.debug("BLOCK* removeStoredBlock: "
          + block + " from " + node.getName());
    }
    assert (namesystem.hasWriteLock());
    {
      if (!blocksMap.removeNode(block, node)) {
        if(NameNode.stateChangeLog.isDebugEnabled()) {
          NameNode.stateChangeLog.debug("BLOCK* removeStoredBlock: "
              + block + " has already been removed from node " + node);
        }
        return;
      }

      //
      // It's possible that the block was removed because of a datanode
      // failure. If the block is still valid, check if replication is
      // necessary. In that case, put block on a possibly-will-
      // be-replicated list.
      //
      INode fileINode = blocksMap.getINode(block);
      if (fileINode != null) {
        namesystem.decrementSafeBlockCount(block);
        updateNeededReplications(block, -1, 0);
      }

      //
      // We've removed a block from a node, so it's definitely no longer
      // in "excess" there.
      //
      LightWeightLinkedSet<Block> excessBlocks = excessReplicateMap.get(node
          .getStorageID());
      if (excessBlocks != null) {
        if (excessBlocks.remove(block)) {
          excessBlocksCount--;
          if(NameNode.stateChangeLog.isDebugEnabled()) {
            NameNode.stateChangeLog.debug("BLOCK* removeStoredBlock: "
                + block + " is removed from excessBlocks");
          }
          if (excessBlocks.size() == 0) {
            excessReplicateMap.remove(node.getStorageID());
          }
        }
      }

      // Remove the replica from corruptReplicas
      corruptReplicas.removeFromCorruptReplicasMap(block, node);
    }
  }

  /**
   * Get all valid locations of the block & add the block to results
   * return the length of the added block; 0 if the block is not added
   */
  private long addBlock(Block block, List<BlockWithLocations> results) {
    final List<String> machineSet = getValidLocations(block);
    if(machineSet.size() == 0) {
      return 0;
    } else {
      results.add(new BlockWithLocations(block, 
          machineSet.toArray(new String[machineSet.size()])));
      return block.getNumBytes();
    }
  }

  /**
   * The given node is reporting that it received a certain block.
   */
  @VisibleForTesting
  void addBlock(DatanodeDescriptor node, Block block, String delHint)
      throws IOException {
    // decrement number of blocks scheduled to this datanode.
    node.decBlocksScheduled();

    // get the deletion hint node
    DatanodeDescriptor delHintNode = null;
    if (delHint != null && delHint.length() != 0) {
      delHintNode = datanodeManager.getDatanode(delHint);
      if (delHintNode == null) {
        NameNode.stateChangeLog.warn("BLOCK* blockReceived: " + block
            + " is expected to be removed from an unrecorded node " + delHint);
      }
    }

    //
    // Modify the blocks->datanode map and node's map.
    //
    pendingReplications.remove(block);

    // blockReceived reports a finalized block
    Collection<BlockInfo> toAdd = new LinkedList<BlockInfo>();
    Collection<Block> toInvalidate = new LinkedList<Block>();
    Collection<BlockInfo> toCorrupt = new LinkedList<BlockInfo>();
    Collection<StatefulBlockInfo> toUC = new LinkedList<StatefulBlockInfo>();
    processReportedBlock(node, block, ReplicaState.FINALIZED,
                              toAdd, toInvalidate, toCorrupt, toUC);
    // the block is only in one of the to-do lists
    // if it is in none then data-node already has it
    assert toUC.size() + toAdd.size() + toInvalidate.size() + toCorrupt.size() <= 1
      : "The block should be only in one of the lists.";

    for (StatefulBlockInfo b : toUC) { 
      addStoredBlockUnderConstruction(b.storedBlock, node, b.reportedState);
    }
    for (BlockInfo b : toAdd) {
      addStoredBlock(b, node, delHintNode, true);
    }
    for (Block b : toInvalidate) {
      NameNode.stateChangeLog.info("BLOCK* addBlock: block "
          + b + " on " + node.getName() + " size " + b.getNumBytes()
          + " does not belong to any file.");
      addToInvalidates(b, node);
    }
    for (BlockInfo b : toCorrupt) {
      markBlockAsCorrupt(b, node);
    }
  }

  /** The given node is reporting that it received/deleted certain blocks. */
  public void blockReceivedAndDeleted(final DatanodeID nodeID, 
     final String poolId, 
     final ReceivedDeletedBlockInfo receivedAndDeletedBlocks[]
  ) throws IOException {
    namesystem.writeLock();
    int received = 0;
    int deleted = 0;
    try {
      final DatanodeDescriptor node = datanodeManager.getDatanode(nodeID);
      if (node == null || !node.isAlive) {
        NameNode.stateChangeLog
            .warn("BLOCK* blockReceivedDeleted"
                + " is received from dead or unregistered node "
                + nodeID.getName());
        throw new IOException(
            "Got blockReceivedDeleted message from unregistered or dead node");
      }

      for (int i = 0; i < receivedAndDeletedBlocks.length; i++) {
        if (receivedAndDeletedBlocks[i].isDeletedBlock()) {
          removeStoredBlock(
              receivedAndDeletedBlocks[i].getBlock(), node);
          deleted++;
        } else {
          addBlock(node, receivedAndDeletedBlocks[i].getBlock(),
              receivedAndDeletedBlocks[i].getDelHints());
          received++;
        }
        if (NameNode.stateChangeLog.isDebugEnabled()) {
          NameNode.stateChangeLog.debug("BLOCK* block"
              + (receivedAndDeletedBlocks[i].isDeletedBlock() ? "Deleted"
                  : "Received") + ": " + receivedAndDeletedBlocks[i].getBlock()
              + " is received from " + nodeID.getName());
        }
      }
    } finally {
      namesystem.writeUnlock();
      NameNode.stateChangeLog
          .debug("*BLOCK* NameNode.blockReceivedAndDeleted: " + "from "
              + nodeID.getName() + " received: " + received + ", "
              + " deleted: " + deleted);
    }
  }

  /**
   * Return the number of nodes that are live and decommissioned.
   */
  public NumberReplicas countNodes(Block b) {
    int count = 0;
    int live = 0;
    int corrupt = 0;
    int excess = 0;
    Iterator<DatanodeDescriptor> nodeIter = blocksMap.nodeIterator(b);
    Collection<DatanodeDescriptor> nodesCorrupt = corruptReplicas.getNodes(b);
    while (nodeIter.hasNext()) {
      DatanodeDescriptor node = nodeIter.next();
      if ((nodesCorrupt != null) && (nodesCorrupt.contains(node))) {
        corrupt++;
      } else if (node.isDecommissionInProgress() || node.isDecommissioned()) {
        count++;
      } else {
        LightWeightLinkedSet<Block> blocksExcess = excessReplicateMap.get(node
            .getStorageID());
        if (blocksExcess != null && blocksExcess.contains(b)) {
          excess++;
        } else {
          live++;
        }
      }
    }
    return new NumberReplicas(live, count, corrupt, excess);
  }

  /** 
   * Simpler, faster form of {@link countNodes()} that only returns the number
   * of live nodes.  If in startup safemode (or its 30-sec extension period),
   * then it gains speed by ignoring issues of excess replicas or nodes
   * that are decommissioned or in process of becoming decommissioned.
   * If not in startup, then it calls {@link countNodes()} instead.
   * 
   * @param b - the block being tested
   * @return count of live nodes for this block
   */
  int countLiveNodes(BlockInfo b) {
    if (!namesystem.isInStartupSafeMode()) {
      return countNodes(b).liveReplicas();
    }
    // else proceed with fast case
    int live = 0;
    Iterator<DatanodeDescriptor> nodeIter = blocksMap.nodeIterator(b);
    Collection<DatanodeDescriptor> nodesCorrupt = corruptReplicas.getNodes(b);
    while (nodeIter.hasNext()) {
      DatanodeDescriptor node = nodeIter.next();
      if ((nodesCorrupt == null) || (!nodesCorrupt.contains(node)))
        live++;
    }
    return live;
  }

  private void logBlockReplicationInfo(Block block, DatanodeDescriptor srcNode,
      NumberReplicas num) {
    int curReplicas = num.liveReplicas();
    int curExpectedReplicas = getReplication(block);
    INode fileINode = blocksMap.getINode(block);
    Iterator<DatanodeDescriptor> nodeIter = blocksMap.nodeIterator(block);
    StringBuilder nodeList = new StringBuilder();
    while (nodeIter.hasNext()) {
      DatanodeDescriptor node = nodeIter.next();
      nodeList.append(node.name);
      nodeList.append(" ");
    }
    LOG.info("Block: " + block + ", Expected Replicas: "
        + curExpectedReplicas + ", live replicas: " + curReplicas
        + ", corrupt replicas: " + num.corruptReplicas()
        + ", decommissioned replicas: " + num.decommissionedReplicas()
        + ", excess replicas: " + num.excessReplicas()
        + ", Is Open File: " + fileINode.isUnderConstruction()
        + ", Datanodes having this block: " + nodeList + ", Current Datanode: "
        + srcNode.name + ", Is current datanode decommissioning: "
        + srcNode.isDecommissionInProgress());
  }
  
  /**
   * On stopping decommission, check if the node has excess replicas.
   * If there are any excess replicas, call processOverReplicatedBlock()
   */
  void processOverReplicatedBlocksOnReCommission(
      final DatanodeDescriptor srcNode) {
    final Iterator<? extends Block> it = srcNode.getBlockIterator();
    while(it.hasNext()) {
      final Block block = it.next();
      INodeFile fileINode = blocksMap.getINode(block);
      short expectedReplication = fileINode.getReplication();
      NumberReplicas num = countNodes(block);
      int numCurrentReplica = num.liveReplicas();
      if (numCurrentReplica > expectedReplication) {
        // over-replicated block 
        processOverReplicatedBlock(block, expectedReplication, null, null);
      }
    }
  }

  /**
   * Return true if there are any blocks on this node that have not
   * yet reached their replication factor. Otherwise returns false.
   */
  boolean isReplicationInProgress(DatanodeDescriptor srcNode) {
    boolean status = false;
    int underReplicatedBlocks = 0;
    int decommissionOnlyReplicas = 0;
    int underReplicatedInOpenFiles = 0;
    final Iterator<? extends Block> it = srcNode.getBlockIterator();
    while(it.hasNext()) {
      final Block block = it.next();
      INode fileINode = blocksMap.getINode(block);

      if (fileINode != null) {
        NumberReplicas num = countNodes(block);
        int curReplicas = num.liveReplicas();
        int curExpectedReplicas = getReplication(block);
        if (isNeededReplication(block, curExpectedReplicas, curReplicas)) {
          if (curExpectedReplicas > curReplicas) {
            //Log info about one block for this node which needs replication
            if (!status) {
              status = true;
              logBlockReplicationInfo(block, srcNode, num);
            }
            underReplicatedBlocks++;
            if ((curReplicas == 0) && (num.decommissionedReplicas() > 0)) {
              decommissionOnlyReplicas++;
            }
            if (fileINode.isUnderConstruction()) {
              underReplicatedInOpenFiles++;
            }
          }
          if (!neededReplications.contains(block) &&
            pendingReplications.getNumReplicas(block) == 0) {
            //
            // These blocks have been reported from the datanode
            // after the startDecommission method has been executed. These
            // blocks were in flight when the decommissioning was started.
            //
            neededReplications.add(block,
                                   curReplicas,
                                   num.decommissionedReplicas(),
                                   curExpectedReplicas);
          }
        }
      }
    }
    srcNode.decommissioningStatus.set(underReplicatedBlocks,
        decommissionOnlyReplicas, 
        underReplicatedInOpenFiles);
    return status;
  }

  public int getActiveBlockCount() {
    return blocksMap.size() - (int)invalidateBlocks.numBlocks();
  }

  public DatanodeDescriptor[] getNodes(BlockInfo block) {
    DatanodeDescriptor[] nodes =
      new DatanodeDescriptor[block.numNodes()];
    Iterator<DatanodeDescriptor> it = blocksMap.nodeIterator(block);
    for (int i = 0; it != null && it.hasNext(); i++) {
      nodes[i] = it.next();
    }
    return nodes;
  }

  public int getTotalBlocks() {
    return blocksMap.size();
  }

  public void removeBlock(Block block) {
    block.setNumBytes(BlockCommand.NO_ACK);
    addToInvalidates(block);
    corruptReplicas.removeFromCorruptReplicasMap(block);
    blocksMap.removeBlock(block);
  }

  public BlockInfo getStoredBlock(Block block) {
    return blocksMap.getStoredBlock(block);
  }

  /** updates a block in under replication queue */
  private void updateNeededReplications(final Block block,
      final int curReplicasDelta, int expectedReplicasDelta) {
    namesystem.writeLock();
    try {
      NumberReplicas repl = countNodes(block);
      int curExpectedReplicas = getReplication(block);
      if (isNeededReplication(block, curExpectedReplicas, repl.liveReplicas())) {
        neededReplications.update(block, repl.liveReplicas(), repl
            .decommissionedReplicas(), curExpectedReplicas, curReplicasDelta,
            expectedReplicasDelta);
      } else {
        int oldReplicas = repl.liveReplicas()-curReplicasDelta;
        int oldExpectedReplicas = curExpectedReplicas-expectedReplicasDelta;
        neededReplications.remove(block, oldReplicas, repl.decommissionedReplicas(),
                                  oldExpectedReplicas);
      }
    } finally {
      namesystem.writeUnlock();
    }
  }

  public void checkReplication(Block block, int numExpectedReplicas) {
    // filter out containingNodes that are marked for decommission.
    NumberReplicas number = countNodes(block);
    if (isNeededReplication(block, numExpectedReplicas, number.liveReplicas())) { 
      neededReplications.add(block,
                             number.liveReplicas(),
                             number.decommissionedReplicas(),
                             numExpectedReplicas);
    }
  }

  /* get replication factor of a block */
  private int getReplication(Block block) {
    INodeFile fileINode = blocksMap.getINode(block);
    if (fileINode == null) { // block does not belong to any file
      return 0;
    }
    assert !fileINode.isDirectory() : "Block cannot belong to a directory.";
    return fileINode.getReplication();
  }


  /**
   * Get blocks to invalidate for <i>nodeId</i>
   * in {@link #invalidateBlocks}.
   *
   * @return number of blocks scheduled for removal during this iteration.
   */
  private int invalidateWorkForOneNode(String nodeId) {
    namesystem.writeLock();
    try {
      // blocks should not be replicated or removed if safe mode is on
      if (namesystem.isInSafeMode())
        return 0;
      // get blocks to invalidate for the nodeId
      assert nodeId != null;
      return invalidateBlocks.invalidateWork(nodeId);
    } finally {
      namesystem.writeUnlock();
    }
  }

  boolean blockHasEnoughRacks(Block b) {
    if (!this.shouldCheckForEnoughRacks) {
      return true;
    }
    boolean enoughRacks = false;;
    Collection<DatanodeDescriptor> corruptNodes = 
                                  corruptReplicas.getNodes(b);
    int numExpectedReplicas = getReplication(b);
    String rackName = null;
    for (Iterator<DatanodeDescriptor> it = blocksMap.nodeIterator(b); 
         it.hasNext();) {
      DatanodeDescriptor cur = it.next();
      if (!cur.isDecommissionInProgress() && !cur.isDecommissioned()) {
        if ((corruptNodes == null ) || !corruptNodes.contains(cur)) {
          if (numExpectedReplicas == 1) {
            enoughRacks = true;
            break;
          }
          String rackNameNew = cur.getNetworkLocation();
          if (rackName == null) {
            rackName = rackNameNew;
          } else if (!rackName.equals(rackNameNew)) {
            enoughRacks = true;
            break;
          }
        }
      }
    }
    return enoughRacks;
  }

  boolean isNeededReplication(Block b, int expectedReplication, int curReplicas) {
    if ((curReplicas >= expectedReplication) && (blockHasEnoughRacks(b))) {
      return false;
    } else {
      return true;
    }
  }
  
  public long getMissingBlocksCount() {
    // not locking
    return this.neededReplications.getCorruptBlockSize();
  }

  public BlockInfo addINode(BlockInfo block, INodeFile iNode) {
    return blocksMap.addINode(block, iNode);
  }

  public INodeFile getINode(Block b) {
    return blocksMap.getINode(b);
  }

  /** @return an iterator of the datanodes. */
  public Iterator<DatanodeDescriptor> datanodeIterator(final Block block) {
    return blocksMap.nodeIterator(block);
  }

  public int numCorruptReplicas(Block block) {
    return corruptReplicas.numCorruptReplicas(block);
  }

  public void removeBlockFromMap(Block block) {
    blocksMap.removeBlock(block);
    // If block is removed from blocksMap remove it from corruptReplicasMap
    corruptReplicas.removeFromCorruptReplicasMap(block);
  }

  public int getCapacity() {
    namesystem.readLock();
    try {
      return blocksMap.getCapacity();
    } finally {
      namesystem.readUnlock();
    }
  }
  
  /**
   * Return a range of corrupt replica block ids. Up to numExpectedBlocks 
   * blocks starting at the next block after startingBlockId are returned
   * (fewer if numExpectedBlocks blocks are unavailable). If startingBlockId 
   * is null, up to numExpectedBlocks blocks are returned from the beginning.
   * If startingBlockId cannot be found, null is returned.
   *
   * @param numExpectedBlocks Number of block ids to return.
   *  0 <= numExpectedBlocks <= 100
   * @param startingBlockId Block id from which to start. If null, start at
   *  beginning.
   * @return Up to numExpectedBlocks blocks from startingBlockId if it exists
   *
   */
  public long[] getCorruptReplicaBlockIds(int numExpectedBlocks,
                                   Long startingBlockId) {
    return corruptReplicas.getCorruptReplicaBlockIds(numExpectedBlocks,
                                                     startingBlockId);
  }

  /**
   * Return an iterator over the set of blocks for which there are no replicas.
   */
  public Iterator<Block> getCorruptReplicaBlockIterator() {
    return neededReplications.iterator(
        UnderReplicatedBlocks.QUEUE_WITH_CORRUPT_BLOCKS);
  }

  /** @return the size of UnderReplicatedBlocks */
  public int numOfUnderReplicatedBlocks() {
    return neededReplications.size();
  }

  /**
   * Periodically calls computeReplicationWork().
   */
  private class ReplicationMonitor implements Runnable {
    private static final int INVALIDATE_WORK_PCT_PER_ITERATION = 32;
    private static final int REPLICATION_WORK_MULTIPLIER_PER_ITERATION = 2;

    @Override
    public void run() {
      while (namesystem.isRunning()) {
        try {
          computeDatanodeWork();
          processPendingReplications();
          Thread.sleep(replicationRecheckInterval);
        } catch (InterruptedException ie) {
          LOG.warn("ReplicationMonitor thread received InterruptedException.", ie);
          break;
        } catch (IOException ie) {
          LOG.warn("ReplicationMonitor thread received exception. " , ie);
        } catch (Throwable t) {
          LOG.warn("ReplicationMonitor thread received Runtime exception. ", t);
          Runtime.getRuntime().exit(-1);
        }
      }
    }
  }


  /**
   * Compute block replication and block invalidation work that can be scheduled
   * on data-nodes. The datanode will be informed of this work at the next
   * heartbeat.
   * 
   * @return number of blocks scheduled for replication or removal.
   * @throws IOException
   */
  int computeDatanodeWork() throws IOException {
    int workFound = 0;
    // Blocks should not be replicated or removed if in safe mode.
    // It's OK to check safe mode here w/o holding lock, in the worst
    // case extra replications will be scheduled, and these will get
    // fixed up later.
    if (namesystem.isInSafeMode())
      return workFound;

    final int numlive = heartbeatManager.getLiveDatanodeCount();
    final int blocksToProcess = numlive
        * ReplicationMonitor.REPLICATION_WORK_MULTIPLIER_PER_ITERATION;
    final int nodesToProcess = (int) Math.ceil(numlive
        * ReplicationMonitor.INVALIDATE_WORK_PCT_PER_ITERATION / 100.0);

    workFound = this.computeReplicationWork(blocksToProcess);

    // Update counters
    namesystem.writeLock();
    try {
      this.updateState();
      this.scheduledReplicationBlocksCount = workFound;
    } finally {
      namesystem.writeUnlock();
    }
    workFound += this.computeInvalidateWork(nodesToProcess);
    return workFound;
  }

  private static class ReplicationWork {

    private Block block;
    private INodeFile fileINode;

    private DatanodeDescriptor srcNode;
    private List<DatanodeDescriptor> containingNodes;
    private List<DatanodeDescriptor> liveReplicaNodes;
    private int additionalReplRequired;

    private DatanodeDescriptor targets[];
    private int priority;

    public ReplicationWork(Block block,
        INodeFile fileINode,
        DatanodeDescriptor srcNode,
        List<DatanodeDescriptor> containingNodes,
        List<DatanodeDescriptor> liveReplicaNodes,
        int additionalReplRequired,
        int priority) {
      this.block = block;
      this.fileINode = fileINode;
      this.srcNode = srcNode;
      this.containingNodes = containingNodes;
      this.liveReplicaNodes = liveReplicaNodes;
      this.additionalReplRequired = additionalReplRequired;
      this.priority = priority;
      this.targets = null;
    }
  }
}<|MERGE_RESOLUTION|>--- conflicted
+++ resolved
@@ -221,10 +221,7 @@
     DNSToSwitchMapping dnsMap = datanodeManager.getDnsToSwitchMapping();
     this.shouldCheckForEnoughRacks = !AbstractDNSToSwitchMapping
         .isMappingSingleSwitch(dnsMap);
-<<<<<<< HEAD
-=======
     
->>>>>>> cfb0aba8
 
     this.replicationRecheckInterval = 
       conf.getInt(DFSConfigKeys.DFS_NAMENODE_REPLICATION_INTERVAL_KEY, 

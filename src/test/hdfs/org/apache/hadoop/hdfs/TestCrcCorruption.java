--- conflicted
+++ resolved
@@ -259,14 +259,9 @@
       DFSTestUtil.createFile(fs, file, fileSize, replFactor, 12345L /*seed*/);
       DFSTestUtil.waitReplication(fs, file, replFactor);
 
-<<<<<<< HEAD
-      String block = DFSTestUtil.getFirstBlock(fs, file).getBlockName();
+      ExtendedBlock block = DFSTestUtil.getFirstBlock(fs, file);
       int blockFilesCorrupted = cluster.corruptBlockOnDataNodes(block);
       assertEquals("All replicas not corrupted", replFactor, blockFilesCorrupted);
-=======
-      ExtendedBlock block = DFSTestUtil.getFirstBlock(fs, file);
-      cluster.corruptBlockOnDataNodes(block);
->>>>>>> f529dfe7
 
       try {
         IOUtils.copyBytes(fs.open(file), new IOUtils.NullOutputStream(), conf,

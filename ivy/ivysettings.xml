--- conflicted
+++ resolved
@@ -19,17 +19,6 @@
   <property name="repo.maven.org" value="http://repo1.maven.org/maven2/" override="false"/>
 
   <property name="maven2.pattern" value="[organisation]/[module]/[revision]/[module]-[revision]"/>
-<<<<<<< HEAD
-  <property name="maven2.pattern.ext" value="${maven2.pattern}.[ext]"/>
-      <!-- pull in the local repository -->
- <include url="${ivy.default.conf.dir}/ivyconf-local.xml"/> 
- <settings defaultResolver="default"/>
-  <resolvers>
-    <!--ibiblio resolvers-->
-    <ibiblio name="maven2" root="${repo.maven.org}" m2compatible="true"/>
-
-    <chain name="default" dual="true">
-=======
   <property name="repo.dir" value="${user.home}/.m2/repository"/>
   <property name="maven2.pattern.ext" value="${maven2.pattern}.[ext]"/>
       <!-- pull in the local repository -->
@@ -53,7 +42,6 @@
 
     <chain name="internal" dual="true">
       <resolver ref="fs"/>
->>>>>>> 09e9e6d2
       <resolver ref="maven2"/>
     </chain>
 

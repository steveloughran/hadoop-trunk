--- conflicted
+++ resolved
@@ -93,16 +93,7 @@
 
   @Override
   public void stop() {
-<<<<<<< HEAD
     if (sched != null) {
-      sched.shutdown();
-      try {
-        sched.awaitTermination(10, SECONDS);
-      } catch (InterruptedException e) {
-        sched.shutdownNow();
-      }
-      sched = null;
-=======
     sched.shutdown();
     boolean terminated = false;
     try {
@@ -111,7 +102,7 @@
     }
     if (terminated != true) {
       sched.shutdownNow();
->>>>>>> 7cfd59db
+    }
     }
     super.stop();
   }

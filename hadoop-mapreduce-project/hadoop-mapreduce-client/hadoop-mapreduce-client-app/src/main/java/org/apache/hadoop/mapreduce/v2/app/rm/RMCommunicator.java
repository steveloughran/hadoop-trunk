/**
* Licensed to the Apache Software Foundation (ASF) under one
* or more contributor license agreements.  See the NOTICE file
* distributed with this work for additional information
* regarding copyright ownership.  The ASF licenses this file
* to you under the Apache License, Version 2.0 (the
* "License"); you may not use this file except in compliance
* with the License.  You may obtain a copy of the License at
*
*     http://www.apache.org/licenses/LICENSE-2.0
*
* Unless required by applicable law or agreed to in writing, software
* distributed under the License is distributed on an "AS IS" BASIS,
* WITHOUT WARRANTIES OR CONDITIONS OF ANY KIND, either express or implied.
* See the License for the specific language governing permissions and
* limitations under the License.
*/

package org.apache.hadoop.mapreduce.v2.app.rm;

import java.io.IOException;
import java.security.PrivilegedAction;
import java.util.Map;
import java.util.concurrent.atomic.AtomicBoolean;

import org.apache.commons.logging.Log;
import org.apache.commons.logging.LogFactory;
import org.apache.hadoop.conf.Configuration;
import org.apache.hadoop.mapreduce.JobID;
import org.apache.hadoop.mapreduce.MRJobConfig;
import org.apache.hadoop.mapreduce.TypeConverter;
import org.apache.hadoop.mapreduce.v2.api.records.JobId;
import org.apache.hadoop.mapreduce.v2.api.records.JobState;
import org.apache.hadoop.mapreduce.v2.app.AppContext;
import org.apache.hadoop.mapreduce.v2.app.client.ClientService;
import org.apache.hadoop.mapreduce.v2.app.job.Job;
import org.apache.hadoop.mapreduce.v2.jobhistory.JobHistoryUtils;
import org.apache.hadoop.net.NetUtils;
import org.apache.hadoop.security.UserGroupInformation;
import org.apache.hadoop.security.token.Token;
import org.apache.hadoop.security.token.TokenIdentifier;
import org.apache.hadoop.yarn.YarnException;
import org.apache.hadoop.yarn.api.AMRMProtocol;
import org.apache.hadoop.yarn.api.ApplicationConstants;
import org.apache.hadoop.yarn.api.protocolrecords.FinishApplicationMasterRequest;
import org.apache.hadoop.yarn.api.protocolrecords.RegisterApplicationMasterRequest;
import org.apache.hadoop.yarn.api.protocolrecords.RegisterApplicationMasterResponse;
import org.apache.hadoop.yarn.api.records.ApplicationAccessType;
import org.apache.hadoop.yarn.api.records.ApplicationAttemptId;
import org.apache.hadoop.yarn.api.records.ApplicationId;
import org.apache.hadoop.yarn.api.records.FinalApplicationStatus;
import org.apache.hadoop.yarn.api.records.Resource;
import org.apache.hadoop.yarn.conf.YarnConfiguration;
import org.apache.hadoop.yarn.event.EventHandler;
import org.apache.hadoop.yarn.factories.RecordFactory;
import org.apache.hadoop.yarn.factory.providers.RecordFactoryProvider;
import org.apache.hadoop.yarn.ipc.YarnRPC;
import org.apache.hadoop.yarn.service.AbstractService;

/**
 * Registers/unregisters to RM and sends heartbeats to RM.
 */
public abstract class RMCommunicator extends AbstractService  {
  private static final Log LOG = LogFactory.getLog(RMContainerAllocator.class);
  private int rmPollInterval;//millis
  protected ApplicationId applicationId;
  protected ApplicationAttemptId applicationAttemptId;
  private AtomicBoolean stopped;
  protected Thread allocatorThread;
  @SuppressWarnings("rawtypes")
  protected EventHandler eventHandler;
  protected AMRMProtocol scheduler;
  private final ClientService clientService;
  protected int lastResponseID;
  private Resource minContainerCapability;
  private Resource maxContainerCapability;
  protected Map<ApplicationAccessType, String> applicationACLs;

  private final RecordFactory recordFactory =
      RecordFactoryProvider.getRecordFactory(null);

  private final AppContext context;
  private Job job;

  public RMCommunicator(ClientService clientService, AppContext context) {
    super("RMCommunicator");
    this.clientService = clientService;
    this.context = context;
    this.eventHandler = context.getEventHandler();
    this.applicationId = context.getApplicationID();
    this.applicationAttemptId = context.getApplicationAttemptId();
    this.stopped = new AtomicBoolean(false);
  }

  @Override
  public void init(Configuration conf) {
    super.init(conf);
    rmPollInterval =
        conf.getInt(MRJobConfig.MR_AM_TO_RM_HEARTBEAT_INTERVAL_MS,
            MRJobConfig.DEFAULT_MR_AM_TO_RM_HEARTBEAT_INTERVAL_MS);
  }

  @Override
  public void start() {
    scheduler= createSchedulerProxy();
    register();
    startAllocatorThread();
    JobID id = TypeConverter.fromYarn(this.applicationId);
    JobId jobId = TypeConverter.toYarn(id);
    job = context.getJob(jobId);
    super.start();
  }

  protected AppContext getContext() {
    return context;
  }

  protected Job getJob() {
    return job;
  }

  /**
   * Get the appProgress. Can be used only after this component is started.
   * @return the appProgress.
   */
  protected float getApplicationProgress() {
    // For now just a single job. In future when we have a DAG, we need an
    // aggregate progress.
    return this.job.getProgress();
  }

  protected void register() {
    //Register
    String host = clientService.getBindAddress().getAddress()
        .getCanonicalHostName();
    try {
      RegisterApplicationMasterRequest request =
        recordFactory.newRecordInstance(RegisterApplicationMasterRequest.class);
      request.setApplicationAttemptId(applicationAttemptId);
      request.setHost(host);
      request.setRpcPort(clientService.getBindAddress().getPort());
      request.setTrackingUrl(host + ":" + clientService.getHttpPort());
      RegisterApplicationMasterResponse response =
        scheduler.registerApplicationMaster(request);
      minContainerCapability = response.getMinimumResourceCapability();
      maxContainerCapability = response.getMaximumResourceCapability();
      this.applicationACLs = response.getApplicationACLs();
      LOG.info("minContainerCapability: " + minContainerCapability.getMemory());
      LOG.info("maxContainerCapability: " + maxContainerCapability.getMemory());
    } catch (Exception are) {
      LOG.error("Exception while registering", are);
      throw new YarnException(are);
    }
  }

  protected void unregister() {
    if (job != null) {
      try {
        FinalApplicationStatus finishState = FinalApplicationStatus.UNDEFINED;
        if (job.getState() == JobState.SUCCEEDED) {
          finishState = FinalApplicationStatus.SUCCEEDED;
        } else if (job.getState() == JobState.KILLED) {
          finishState = FinalApplicationStatus.KILLED;
        } else if (job.getState() == JobState.FAILED
            || job.getState() == JobState.ERROR) {
          finishState = FinalApplicationStatus.FAILED;
        }
        StringBuffer sb = new StringBuffer();
        for (String s : job.getDiagnostics()) {
          sb.append(s).append("\n");
        }
        LOG.info("Setting job diagnostics to " + sb.toString());

        String historyUrl = JobHistoryUtils.getHistoryUrl(getConfig(),
            context.getApplicationID());
        LOG.info("History url is " + historyUrl);

<<<<<<< HEAD
        FinishApplicationMasterRequest request =
            recordFactory.newRecordInstance(FinishApplicationMasterRequest.class);
        request.setAppAttemptId(this.applicationAttemptId);
        request.setFinishApplicationStatus(finishState);
        request.setDiagnostics(sb.toString());
        request.setTrackingUrl(historyUrl);
        scheduler.finishApplicationMaster(request);
      } catch(Exception are) {
        LOG.info("Exception while unregistering ", are);
      }
      job = null;
=======
      FinishApplicationMasterRequest request =
          recordFactory.newRecordInstance(FinishApplicationMasterRequest.class);
      request.setAppAttemptId(this.applicationAttemptId);
      request.setFinishApplicationStatus(finishState);
      request.setDiagnostics(sb.toString());
      request.setTrackingUrl(historyUrl);
      scheduler.finishApplicationMaster(request);
    } catch(Exception are) {
      LOG.error("Exception while unregistering ", are);
>>>>>>> 3e70705b
    }
  }

  protected Resource getMinContainerCapability() {
    return minContainerCapability;
  }

  protected Resource getMaxContainerCapability() {
    return maxContainerCapability;
  }

  @Override
  public void stop() {
    if (stopped.getAndSet(true)) {
      // return if already stopped
      return;
    }
<<<<<<< HEAD
    if (allocatorThread != null) {
      allocatorThread.interrupt();
      try {
        allocatorThread.join();
      } catch (InterruptedException ie) {
        LOG.info("InterruptedException while stopping", ie);
      }
      allocatorThread = null;
=======
    allocatorThread.interrupt();
    try {
      allocatorThread.join();
    } catch (InterruptedException ie) {
      LOG.warn("InterruptedException while stopping", ie);
>>>>>>> 3e70705b
    }
    unregister();
    super.stop();
  }

  protected void startAllocatorThread() {
    allocatorThread = new Thread(new Runnable() {
      @Override
      public void run() {
        while (!stopped.get() && !Thread.currentThread().isInterrupted()) {
          try {
            Thread.sleep(rmPollInterval);
            try {
              heartbeat();
            } catch (YarnException e) {
              LOG.error("Error communicating with RM: " + e.getMessage() , e);
              return;
            } catch (Exception e) {
              LOG.error("ERROR IN CONTACTING RM. ", e);
              // TODO: for other exceptions
            }
          } catch (InterruptedException e) {
            LOG.warn("Allocated thread interrupted. Returning.");
            return;
          }
        }
      }
    });
    allocatorThread.setName("RMCommunicator Allocator");
    allocatorThread.start();
  }

  protected AMRMProtocol createSchedulerProxy() {
    final YarnRPC rpc = YarnRPC.create(getConfig());
    final Configuration conf = getConfig();
    final String serviceAddr = conf.get(
        YarnConfiguration.RM_SCHEDULER_ADDRESS,
        YarnConfiguration.DEFAULT_RM_SCHEDULER_ADDRESS);

    UserGroupInformation currentUser;
    try {
      currentUser = UserGroupInformation.getCurrentUser();
    } catch (IOException e) {
      throw new YarnException(e);
    }

    if (UserGroupInformation.isSecurityEnabled()) {
      String tokenURLEncodedStr = System.getenv().get(
          ApplicationConstants.APPLICATION_MASTER_TOKEN_ENV_NAME);
      if (LOG.isDebugEnabled()) {
        LOG.debug("AppMasterToken is " + tokenURLEncodedStr);
      }
      Token<? extends TokenIdentifier> token = new Token<TokenIdentifier>();

      try {
        token.decodeFromUrlString(tokenURLEncodedStr);
      } catch (IOException e) {
        throw new YarnException(e);
      }

      currentUser.addToken(token);
    }

    return currentUser.doAs(new PrivilegedAction<AMRMProtocol>() {
      @Override
      public AMRMProtocol run() {
        return (AMRMProtocol) rpc.getProxy(AMRMProtocol.class,
            NetUtils.createSocketAddr(serviceAddr), conf);
      }
    });
  }

  protected abstract void heartbeat() throws Exception;
}<|MERGE_RESOLUTION|>--- conflicted
+++ resolved
@@ -175,19 +175,6 @@
             context.getApplicationID());
         LOG.info("History url is " + historyUrl);
 
-<<<<<<< HEAD
-        FinishApplicationMasterRequest request =
-            recordFactory.newRecordInstance(FinishApplicationMasterRequest.class);
-        request.setAppAttemptId(this.applicationAttemptId);
-        request.setFinishApplicationStatus(finishState);
-        request.setDiagnostics(sb.toString());
-        request.setTrackingUrl(historyUrl);
-        scheduler.finishApplicationMaster(request);
-      } catch(Exception are) {
-        LOG.info("Exception while unregistering ", are);
-      }
-      job = null;
-=======
       FinishApplicationMasterRequest request =
           recordFactory.newRecordInstance(FinishApplicationMasterRequest.class);
       request.setAppAttemptId(this.applicationAttemptId);
@@ -197,7 +184,8 @@
       scheduler.finishApplicationMaster(request);
     } catch(Exception are) {
       LOG.error("Exception while unregistering ", are);
->>>>>>> 3e70705b
+    }
+    job = null;
     }
   }
 
@@ -215,22 +203,14 @@
       // return if already stopped
       return;
     }
-<<<<<<< HEAD
     if (allocatorThread != null) {
       allocatorThread.interrupt();
       try {
         allocatorThread.join();
       } catch (InterruptedException ie) {
-        LOG.info("InterruptedException while stopping", ie);
+        LOG.warn("InterruptedException while stopping", ie);
       }
       allocatorThread = null;
-=======
-    allocatorThread.interrupt();
-    try {
-      allocatorThread.join();
-    } catch (InterruptedException ie) {
-      LOG.warn("InterruptedException while stopping", ie);
->>>>>>> 3e70705b
     }
     unregister();
     super.stop();
